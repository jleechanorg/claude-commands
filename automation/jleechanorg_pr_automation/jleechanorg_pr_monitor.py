#!/usr/bin/env python3
"""
jleechanorg PR Monitor - Cross-Organization Automation

Discovers and processes open PRs across the jleechanorg organization by
posting configurable automation comments with safety limits integration.
"""

import argparse
import json
import os
import re
import subprocess
import sys
import shutil
import time
import shlex
import traceback
import urllib.request
from collections import Counter
from datetime import datetime, timedelta
from pathlib import Path
from typing import Dict, List, Optional, Tuple

ROOT_DIR = Path(__file__).resolve().parents[2]
if str(ROOT_DIR) not in sys.path:
    sys.path.insert(0, str(ROOT_DIR))

from .orchestrated_pr_runner import has_failing_checks, run_fixpr_batch

from .automation_safety_manager import AutomationSafetyManager
from .automation_utils import AutomationUtils
from .codex_config import (
    CODEX_COMMIT_MARKER_PREFIX as SHARED_MARKER_PREFIX,
)
from .codex_config import (
    CODEX_COMMIT_MARKER_SUFFIX as SHARED_MARKER_SUFFIX,
)
from .codex_config import (
    build_comment_intro,
)
from .utils import json_manager, setup_logging
from .cdp_utils import format_cdp_host_for_url as _format_cdp_host_for_url
from orchestration.task_dispatcher import CLI_PROFILES


def _parse_fixpr_agent_chain(value: str) -> str:
    """Parse comma-separated CLI chain for --fixpr-agent (e.g., 'gemini,codex')."""
    if not isinstance(value, str) or not value.strip():
        raise argparse.ArgumentTypeError("--fixpr-agent must be a non-empty string")

    parts = [part.strip().lower() for part in value.split(",")]
    chain = [part for part in parts if part]
    if not chain:
        raise argparse.ArgumentTypeError("--fixpr-agent chain is empty")

    invalid = [cli for cli in chain if cli not in CLI_PROFILES]
    if invalid:
        raise argparse.ArgumentTypeError(
            f"Invalid --fixpr-agent CLI(s): {invalid}. Must be subset of {list(CLI_PROFILES.keys())}"
        )

    # De-duplicate while preserving order
    seen = set()
    ordered = []
    for cli in chain:
        if cli not in seen:
            ordered.append(cli)
            seen.add(cli)
    return ",".join(ordered)


class JleechanorgPRMonitor:
    """Cross-organization PR monitoring with Codex automation comments"""

    @staticmethod
    def _redact_email(email: Optional[str]) -> Optional[str]:
        """Redact email for logging while preserving domain for debugging"""
        if not email or "@" not in email:
            return email
        user, domain = email.rsplit("@", 1)
        if len(user) <= 2:
            return f"***@{domain}"
        return f"{user[:2]}***@{domain}"

    CODEX_COMMIT_MARKER_PREFIX = SHARED_MARKER_PREFIX
    CODEX_COMMIT_MARKER_SUFFIX = SHARED_MARKER_SUFFIX
    CODEX_COMMIT_MESSAGE_MARKER = "[codex-automation-commit]"
    CODEX_BOT_IDENTIFIER = "codex"
    # GitHub short SHAs display with a minimum of 7 characters, while full SHAs are 40 characters.
    CODEX_COMMIT_SHA_LENGTH_RANGE: Tuple[int, int] = (7, 40)
    CODEX_SUMMARY_COMMIT_PATTERNS = [
        re.compile(
            rf"/blob/([0-9a-fA-F]{{{CODEX_COMMIT_SHA_LENGTH_RANGE[0]},{CODEX_COMMIT_SHA_LENGTH_RANGE[1]}}})/"
        ),
        re.compile(
            rf"/commit/([0-9a-fA-F]{{{CODEX_COMMIT_SHA_LENGTH_RANGE[0]},{CODEX_COMMIT_SHA_LENGTH_RANGE[1]}}})"
        ),
        # Cursor Bugbot summaries reference the pending Codex commit in prose, e.g.
        # "Written by Cursor Bugbot for commit c279655."
        re.compile(
            rf"\bcommit\b[^0-9a-fA-F]{{0,5}}([0-9a-fA-F]{{{CODEX_COMMIT_SHA_LENGTH_RANGE[0]},{CODEX_COMMIT_SHA_LENGTH_RANGE[1]}}})",
            re.IGNORECASE,
        ),
    ]

    _HEAD_COMMIT_DETAILS_QUERY = """
        query($owner: String!, $name: String!, $prNumber: Int!) {
          repository(owner: $owner, name: $name) {
            pullRequest(number: $prNumber) {
              headRefOid
              commits(last: 1) {
                nodes {
                  commit {
                    oid
                    messageHeadline
                    message
                    author {
                      email
                      name
                      user { login }
                    }
                    committer {
                      email
                      name
                      user { login }
                    }
                  }
                }
              }
            }
          }
        }
        """

    _codex_actor_keywords = [
        "codex",
        "coderabbitai",
        "coderabbit",
        "copilot",
        "cursor",
    ]
    _codex_actor_patterns = [
        re.compile(rf"\b{keyword}\b", re.IGNORECASE)
        for keyword in _codex_actor_keywords
    ]
    _codex_commit_message_pattern_str = (
        r"\[(?:" + "|".join(_codex_actor_keywords) + r")-automation-commit\]"
    )
    _codex_commit_message_pattern = re.compile(
        _codex_commit_message_pattern_str,
        re.IGNORECASE,
    )

    # Known GitHub review bots that may appear without [bot] suffix in API responses.
    # Note: Some bots (e.g., "coderabbitai", "copilot") appear in both this list and
    # _codex_actor_keywords. This is intentional:
    # - KNOWN_GITHUB_BOTS: Detects the review service (e.g., "coderabbitai" or "coderabbitai[bot]")
    #   whose comments should trigger PR re-processing.
    # - _codex_actor_keywords: Used to exclude our own automation bots from being
    #   treated as external review bots when they have the [bot] suffix.
    # The detection order in _is_github_bot_comment() ensures known bots are detected first.
    KNOWN_GITHUB_BOTS = frozenset({
        "github-actions",
        "coderabbitai",
        "copilot-swe-agent",
        "dependabot",
        "renovate",
        "codecov",
        "sonarcloud",
    })

    @staticmethod
    def _extract_actor_fields(
        actor: Optional[Dict],
    ) -> Tuple[Optional[str], Optional[str], Optional[str]]:
        if not isinstance(actor, dict):
            return (None, None, None)

        user_info = actor.get("user")
        login = user_info.get("login") if isinstance(user_info, dict) else None
        email = actor.get("email")
        name = actor.get("name")
        return (login, email, name)

    def __init__(self):
        self.logger = setup_logging(__name__)

        self.assistant_mentions = os.environ.get(
            "AI_ASSISTANT_MENTIONS",
            "@codex @coderabbitai @copilot @cursor",
        )

        self.wrapper_managed = os.environ.get("AUTOMATION_SAFETY_WRAPPER") == "1"

        # Processing history persisted to permanent location
        self.history_base_dir = Path.home() / "Library" / "Logs" / "worldarchitect-automation" / "pr_history"
        self.history_base_dir.mkdir(parents=True, exist_ok=True)

        # Organization settings
        self.organization = "jleechanorg"
        self.base_project_dir = Path.home() / "projects"

        safety_data_dir = os.environ.get("AUTOMATION_SAFETY_DATA_DIR")
        if not safety_data_dir:
            default_dir = Path.home() / "Library" / "Application Support" / "worldarchitect-automation"
            default_dir.mkdir(parents=True, exist_ok=True)
            safety_data_dir = str(default_dir)

        self.safety_manager = AutomationSafetyManager(safety_data_dir)

        self.logger.info("🏢 Initialized jleechanorg PR monitor")
        self.logger.info(f"📁 History storage: {self.history_base_dir}")
        self.logger.info("💬 Comment-only automation mode")
    def _get_history_file(self, repo_name: str, branch_name: str) -> Path:
        """Get history file path for specific repo/branch"""
        repo_dir = self.history_base_dir / repo_name
        repo_dir.mkdir(parents=True, exist_ok=True)

        # Replace slashes in branch names to avoid creating nested directories
        safe_branch_name = branch_name.replace("/", "_")
        return repo_dir / f"{safe_branch_name}.json"

    def _load_branch_history(self, repo_name: str, branch_name: str) -> Dict[str, str]:
        """Load processed PRs for a specific repo/branch"""
        history_file = self._get_history_file(repo_name, branch_name)
        return json_manager.read_json(str(history_file), {})

    def _save_branch_history(self, repo_name: str, branch_name: str, history: Dict[str, str]) -> None:
        """Save processed PRs for a specific repo/branch"""
        history_file = self._get_history_file(repo_name, branch_name)
        if not json_manager.write_json(str(history_file), history):
            self.logger.error(f"❌ Error saving history for {repo_name}/{branch_name}: write failed")

    def _should_skip_pr(self, repo_name: str, branch_name: str, pr_number: int, current_commit: str) -> bool:
        """Check if PR should be skipped based on recent processing"""
        history = self._load_branch_history(repo_name, branch_name)
        pr_key = str(pr_number)

        # If we haven't processed this PR before, don't skip
        if pr_key not in history:
            return False

        # If commit has changed since we processed it, don't skip
        last_processed_commit = history[pr_key]
        if last_processed_commit != current_commit:
            self.logger.info(f"🔄 PR {repo_name}/{branch_name}#{pr_number} has new commit ({current_commit[:8]} vs {last_processed_commit[:8]})")
            return False

        # We processed this PR with this exact commit, skip it
        self.logger.info(f"⏭️ Skipping PR {repo_name}/{branch_name}#{pr_number} - already processed commit {current_commit[:8]}")
        return True

    def _record_processed_pr(self, repo_name: str, branch_name: str, pr_number: int, commit_sha: str) -> None:
        """Record that we've processed a PR with a specific commit"""
        history = self._load_branch_history(repo_name, branch_name)
        pr_key = str(pr_number)
        history[pr_key] = commit_sha
        self._save_branch_history(repo_name, branch_name, history)
        self.logger.debug(f"📝 Recorded processing of PR {repo_name}/{branch_name}#{pr_number} with commit {commit_sha[:8]}")

    # TDD GREEN: Implement methods for PR filtering and actionable counting
    def _record_pr_processing(self, repo_name: str, branch_name: str, pr_number: int, commit_sha: str) -> None:
        """Record that a PR has been processed (alias for compatibility)"""
        self._record_processed_pr(repo_name, branch_name, pr_number, commit_sha)

    def _normalize_repository_name(self, repository: str) -> str:
        """Return full owner/repo identifier for GitHub CLI operations."""

        if not repository:
            return repository

        if "/" in repository:
            return repository

        return f"{self.organization}/{repository}"

    def is_pr_actionable(self, pr_data: Dict) -> bool:
        """Determine if a PR is actionable (should be processed)"""
        # Closed PRs are not actionable
        if pr_data.get("state", "").lower() != "open":
            return False

        # Draft PRs are not actionable for automation
        if pr_data.get("isDraft"):
            return False

        # PRs with no commits are not actionable
        head_ref_oid = pr_data.get("headRefOid")
        if not head_ref_oid:
            return False

        # Check if already processed with this commit
        repo_name = pr_data.get("repository", "")
        branch_name = pr_data.get("headRefName", "")
        pr_number = pr_data.get("number", 0)

        if self._should_skip_pr(repo_name, branch_name, pr_number, head_ref_oid):
            # Even if commit was processed, check for new bot comments that need attention
            repo_full = pr_data.get("repositoryFullName") or ""

            if not repo_full:
                if repo_name:
                    repo_full = self._normalize_repository_name(repo_name)
                else:
                    self.logger.warning(
                        "Skipping PR comment state check: missing repository information "
                        f"(pr_number={pr_number})"
                    )
                    return False

            owner_repo = repo_full.split("/", 1)
            if len(owner_repo) != 2 or not owner_repo[0].strip() or not owner_repo[1].strip():
                self.logger.warning(
                    "Skipping PR comment state check due to invalid repository identifier "
                    f"repo_full='{repo_full}' (pr_number={pr_number})"
                )
                return False
            _, comments = self._get_pr_comment_state(repo_full, pr_number)
            if self._has_new_bot_comments_since_codex(comments):
                self.logger.info(
                    f"🤖 PR {repo_name}#{pr_number} has new bot comments since last processing - marking actionable"
                )
                return True
            return False

        # Open non-draft PRs with new commits are actionable
        return True

    def filter_eligible_prs(self, pr_list: List[Dict]) -> List[Dict]:
        """Filter list to return only actionable PRs"""
        eligible = []
        for pr in pr_list:
            if self.is_pr_actionable(pr):
                eligible.append(pr)
        return eligible

    def process_actionable_prs(self, pr_list: List[Dict], target_count: int) -> int:
        """Process up to target_count actionable PRs, returning count processed"""
        processed = 0
        for pr in pr_list:
            if processed >= target_count:
                break
            if self.is_pr_actionable(pr):
                # Simulate processing (for testing)
                processed += 1
        return processed

    def filter_and_process_prs(self, pr_list: List[Dict], target_actionable_count: int) -> int:
        """Filter PRs to actionable ones and process up to target count"""
        eligible_prs = self.filter_eligible_prs(pr_list)
        return self.process_actionable_prs(eligible_prs, target_actionable_count)

    def find_eligible_prs(self, limit: int = 10) -> List[Dict]:
        """Find eligible PRs from live GitHub data"""
        all_prs = self.discover_open_prs()
        eligible_prs = self.filter_eligible_prs(all_prs)
        return eligible_prs[:limit]

    def list_actionable_prs(self, cutoff_hours: int = 24, max_prs: int = 20, mode: str = "fixpr", single_repo: Optional[str] = None) -> List[Dict]:
        """
        Return PRs that would be processed for fixpr (merge conflicts or failing checks).
        """
        prs = self.discover_open_prs()
        if single_repo:
            prs = [pr for pr in prs if pr.get("repository") == single_repo]

        actionable = []
        for pr in prs:
            repo = pr.get("repository")
            owner = pr.get("owner", "jleechanorg")
            pr_number = pr.get("number")
            if not repo or pr_number is None:
                continue
            repo_full = f"{owner}/{repo}"
            if pr.get("mergeable") == "CONFLICTING":
                actionable.append({**pr, "repo_full": repo_full})
                continue
            try:
                if has_failing_checks(repo_full, pr_number):
                    actionable.append({**pr, "repo_full": repo_full})
            except Exception:
                # Skip on error to avoid blocking listing
                continue

        actionable = actionable[:max_prs]
        print(f"🔎 Eligible for fixpr: {len(actionable)}")
        for pr in actionable:
            print(f"  • {pr.get('repository')} PR #{pr.get('number')}: {pr.get('title')} (mergeable={pr.get('mergeable')})")
        return actionable

    def run_monitoring_cycle_with_actionable_count(self, target_actionable_count: int = 20) -> Dict:
        """Enhanced monitoring cycle that processes exactly target actionable PRs"""
        all_prs = self.discover_open_prs()

        # Sort by most recently updated first
        all_prs.sort(key=lambda pr: pr.get("updatedAt", ""), reverse=True)

        actionable_processed = 0
        skipped_count = 0
        processing_failures = 0

        # Count ALL non-actionable PRs as skipped, not just those we encounter before target
        for pr in all_prs:
            if not self.is_pr_actionable(pr):
                skipped_count += 1

        # Process actionable PRs up to target
        for pr in all_prs:
            if actionable_processed >= target_actionable_count:
                break

            if not self.is_pr_actionable(pr):
                continue  # Already counted in skipped above

            # Attempt to process the PR
            repo_name = pr.get("repository", "")
            pr_number = pr.get("number", 0)
            repo_full = pr.get("repositoryFullName", f"jleechanorg/{repo_name}")

            # Reserve a processing slot for this PR
            if not self.safety_manager.try_process_pr(pr_number, repo=repo_full):
                self.logger.info(f"⚠️ PR {repo_full}#{pr_number} blocked by safety manager - consecutive failures or rate limit")
                processing_failures += 1
                continue

            try:
                success = self._process_pr_comment(repo_name, pr_number, pr)
                if success:
                    actionable_processed += 1
                else:
                    processing_failures += 1
            except Exception as e:
                self.logger.error(f"Error processing PR {repo_name}#{pr_number}: {e}")
                processing_failures += 1
            finally:
                # Always release the processing slot
                self.safety_manager.release_pr_slot(pr_number, repo=repo_full)

        return {
            "actionable_processed": actionable_processed,
            "total_discovered": len(all_prs),
            "skipped_count": skipped_count,
            "processing_failures": processing_failures
        }

    def _process_pr_comment(self, repo_name: str, pr_number: int, pr_data: Dict) -> bool:
        """Process a PR by posting a comment (used by tests and enhanced monitoring)"""
        try:
            # Use the existing comment posting method
            repo_full_name = pr_data.get("repositoryFullName", f"jleechanorg/{repo_name}")
            result = self.post_codex_instruction_simple(repo_full_name, pr_number, pr_data)
            # Return True only if comment was actually posted
            return result == "posted"
        except Exception as e:
            self.logger.error(f"Error processing comment for PR {repo_name}#{pr_number}: {e}")
            return False

    def discover_open_prs(self) -> List[Dict]:
        """Discover open PRs updated in the last 24 hours across the organization."""

        self.logger.info(f"🔍 Discovering open PRs in {self.organization} organization (last 24 hours)")

        now = datetime.utcnow()
        one_day_ago = now - timedelta(hours=24)
        self.logger.info("📅 Filtering PRs updated since: %s UTC", one_day_ago.strftime("%Y-%m-%d %H:%M:%S"))

        graphql_query = """
        query($searchQuery: String!, $cursor: String) {
          search(type: ISSUE, query: $searchQuery, first: 100, after: $cursor) {
            nodes {
              __typename
              ... on PullRequest {
                number
                title
                headRefName
                baseRefName
                updatedAt
                url
                author { login resourcePath url }
                headRefOid
                state
                isDraft
                repository { name nameWithOwner }
              }
            }
            pageInfo { hasNextPage endCursor }
          }
        }
        """

        search_query = f"org:{self.organization} is:pr is:open"
        cursor: Optional[str] = None
        recent_prs: List[Dict] = []

        while True:
            gh_api_cmd = [
                "gh",
                "api",
                "graphql",
                "-f",
                f"query={graphql_query}",
                "-f",
                f"searchQuery={search_query}",
            ]
            if cursor:
                gh_api_cmd.extend(["-f", f"cursor={cursor}"])

            api_result = AutomationUtils.execute_subprocess_with_timeout(gh_api_cmd, timeout=60, check=False)
            if api_result.returncode != 0:
                raise RuntimeError(f"GraphQL search failed: {api_result.stderr.strip()}")

            try:
                api_data = json.loads(api_result.stdout)
            except json.JSONDecodeError as exc:
                self.logger.error("❌ Failed to parse GraphQL response: %s", exc)
                raise

            search_data = api_data.get("data", {}).get("search")
            if not search_data:
                break

            nodes = search_data.get("nodes", [])
            for node in nodes:
                if node.get("__typename") != "PullRequest":
                    continue

                updated_str = node.get("updatedAt")
                if not updated_str:
                    continue

                try:
                    updated_time = datetime.fromisoformat(updated_str.replace("Z", "+00:00")).replace(tzinfo=None)
                except ValueError:
                    self.logger.debug(
                        "⚠️ Invalid date format for PR %s: %s", node.get("number"), updated_str
                    )
                    continue

                if updated_time < one_day_ago:
                    continue

                repo_info = node.get("repository") or {}
                author_info = node.get("author") or {}
                if "login" not in author_info:
                    author_info = {**author_info, "login": author_info.get("login")}

                normalized = {
                    "number": node.get("number"),
                    "title": node.get("title"),
                    "headRefName": node.get("headRefName"),
                    "baseRefName": node.get("baseRefName"),
                    "updatedAt": updated_str,
                    "url": node.get("url"),
                    "author": author_info,
                    "headRefOid": node.get("headRefOid"),
                    "state": node.get("state"),
                    "isDraft": node.get("isDraft"),
                    "repository": repo_info.get("name"),
                    "repositoryFullName": repo_info.get("nameWithOwner"),
                    "updated_datetime": updated_time,
                }
                recent_prs.append(normalized)

            page_info = search_data.get("pageInfo") or {}
            if not page_info.get("hasNextPage"):
                break

            cursor = page_info.get("endCursor")
            if not cursor:
                break

        if not recent_prs:
            self.logger.info("📭 No recent open PRs discovered")
            return []

        recent_prs.sort(key=lambda x: x.get("updated_datetime", datetime.min), reverse=True)

        repo_counter = Counter(pr.get("repository") for pr in recent_prs if pr.get("repository"))
        for repo_name, count in repo_counter.items():
            self.logger.info("📋 %s: %s recent PRs", repo_name, count)

        self.logger.info("🎯 Total recent PRs discovered (last 24 hours): %s", len(recent_prs))

        self.logger.info("📊 Most recently updated PRs:")
        for i, pr in enumerate(recent_prs[:5], 1):
            updated_str = pr["updated_datetime"].strftime("%Y-%m-%d %H:%M")
            self.logger.info("  %s. %s #%s - %s", i, pr["repositoryFullName"], pr["number"], updated_str)

        return recent_prs


    def _find_local_repository(self, repo_name: str) -> Optional[Path]:
        """Find local repository path for given repo name"""

        def is_git_repository(path: Path) -> bool:
            """Check if path is a git repository"""
            git_path = path / ".git"
            return git_path.exists()

        # Check current working directory first
        current_dir = Path.cwd()
        if is_git_repository(current_dir):
            # Check if this is related to the target repository
            if repo_name.lower() in current_dir.name.lower() or "worldarchitect" in current_dir.name.lower():
                self.logger.debug(f"🎯 Found local repo (current dir): {current_dir}")
                return current_dir

        # Common patterns for local repositories
        search_paths = [
            # Standard patterns in ~/projects/
            self.base_project_dir / repo_name,
            self.base_project_dir / f"{repo_name}_worker",
            self.base_project_dir / f"{repo_name}_worker1",
            self.base_project_dir / f"{repo_name}_worker2",
            # Project patterns in home directory
            Path.home() / f"project_{repo_name}",
            Path.home() / f"project_{repo_name}" / repo_name,
            # Nested repository patterns
            Path.home() / f"project_{repo_name}_frontend" / f"{repo_name}_frontend",
        ]

        for path in search_paths:
            if path.exists() and is_git_repository(path):
                self.logger.debug(f"🎯 Found local repo: {path}")
                return path

        # Search for any directory containing the repo name in ~/projects/
        if self.base_project_dir.exists():
            for path in self.base_project_dir.iterdir():
                if path.is_dir() and repo_name.lower() in path.name.lower():
                    if is_git_repository(path):
                        self.logger.debug(f"🎯 Found local repo (fuzzy): {path}")
                        return path

        # Search for project_* patterns in home directory
        home_dir = Path.home()
        for path in home_dir.iterdir():
            if path.is_dir() and path.name.startswith(f"project_{repo_name}"):
                # Check if it's a direct repo
                if is_git_repository(path):
                    self.logger.debug(f"🎯 Found local repo (home): {path}")
                    return path
                # Check if repo is nested inside
                nested_repo = path / repo_name
                if nested_repo.exists() and is_git_repository(nested_repo):
                    self.logger.debug(f"🎯 Found local repo (nested): {nested_repo}")
                    return nested_repo

        return None

    def post_codex_instruction_simple(self, repository: str, pr_number: int, pr_data: Dict) -> str:
        """Post codex instruction comment to PR"""
        repo_full = self._normalize_repository_name(repository)
        self.logger.info(f"💬 Requesting Codex support for {repo_full} PR #{pr_number}")

        # Extract repo name and branch from PR data
        repo_name = repo_full.split("/")[-1]
        branch_name = pr_data.get("headRefName", "unknown")

        # Get current PR state including commit SHA
        head_sha, comments = self._get_pr_comment_state(repo_full, pr_number)
        head_commit_details = None
        # Flag to bypass skip checks when new bot comments require attention
        force_process_due_to_bot_comments = False

        if head_sha:
            head_commit_details = self._get_head_commit_details(repo_full, pr_number, head_sha)
            if head_commit_details and self._is_head_commit_from_codex(head_commit_details):
                # Check if there are new bot comments that need attention
                if self._has_new_bot_comments_since_codex(comments):
                    self.logger.info(
                        "🤖 Head commit %s for %s#%s is from Codex, but new bot comments detected - forcing re-run",
                        head_sha[:8],
                        repo_full,
                        pr_number,
                    )
                    force_process_due_to_bot_comments = True
                else:
                    self.logger.debug(
                        "🆔 Head commit %s for %s#%s already attributed to Codex",
                        head_sha[:8],
                        repo_full,
                        pr_number,
                    )
                    self._record_processed_pr(repo_name, branch_name, pr_number, head_sha)
                    return "skipped"

        if not head_sha:
            self.logger.warning(
                f"⚠️ Could not determine commit SHA for PR #{pr_number}; proceeding without marker gating"
            )
        elif not force_process_due_to_bot_comments:
            # Only apply skip checks if we're not forcing a re-run due to new bot comments
            # Check if we should skip this PR based on commit-based tracking
            if self._should_skip_pr(repo_name, branch_name, pr_number, head_sha):
                self.logger.info(f"⏭️ Skipping PR #{pr_number} - already processed this commit")
                return "skipped"

            if self._has_codex_comment_for_commit(comments, head_sha):
                self.logger.info(
                    f"♻️ Codex instruction already posted for commit {head_sha[:8]} on PR #{pr_number}, skipping"
                )
                self._record_processed_pr(repo_name, branch_name, pr_number, head_sha)
                return "skipped"

            if self._has_pending_codex_commit(comments, head_sha):
                self.logger.info(
                    f"⏳ Pending Codex automation commit {head_sha[:8]} detected on PR #{pr_number}; skipping re-run"
                )
                self._record_processed_pr(repo_name, branch_name, pr_number, head_sha)
                return "skipped"

        # Build comment body that tells Codex to fix PR comments and failing tests
        comment_body = self._build_codex_comment_body_simple(
            repo_full,
            pr_number,
            pr_data,
            head_sha,
        )

        # Post the comment
        try:
            comment_cmd = [
                "gh", "pr", "comment", str(pr_number),
                "--repo", repo_full,
                "--body", comment_body
            ]

            result = AutomationUtils.execute_subprocess_with_timeout(comment_cmd, timeout=30)

            self.logger.info(f"✅ Posted Codex instruction comment on PR #{pr_number} ({repo_full})")

            # Record that we've processed this PR with this commit when available
            if head_sha:
                self._record_processed_pr(repo_name, branch_name, pr_number, head_sha)

            return "posted"

        except subprocess.CalledProcessError as e:
            self.logger.error(f"❌ Failed to post comment on PR #{pr_number}: {e.stderr}")
            return "failed"
        except Exception as e:
            self.logger.error(f"💥 Unexpected error posting comment: {e}")
            return "failed"











    def _are_tests_passing(self, repository: str, pr_number: int) -> bool:
        """Check if tests are passing on the PR"""
        try:
            # Get PR status checks
            result = AutomationUtils.execute_subprocess_with_timeout([
                "gh", "pr", "view", str(pr_number),
                "--repo", repository,
                "--json", "statusCheckRollup"
            ], timeout=30)

            pr_status = json.loads(result.stdout)
            status_checks = pr_status.get("statusCheckRollup", [])

            # If no status checks are configured, assume tests are failing
            if not status_checks:
                self.logger.debug(f"⚠️ No status checks configured for PR #{pr_number}, assuming failing")
                return False

            # Check if all status checks are successful
            for check in status_checks:
                if check.get("state") not in ["SUCCESS", "NEUTRAL"]:
                    self.logger.debug(f"❌ Status check failed: {check.get('name')} - {check.get('state')}")
                    return False

            self.logger.debug(f"✅ All {len(status_checks)} status checks passing for PR #{pr_number}")
            return True

        except Exception as e:
            self.logger.warning(f"⚠️ Could not check test status for PR #{pr_number}: {e}")
            return False  # Assume tests are failing if we can't check

    def _build_codex_comment_body_simple(
        self,
        repository: str,
        pr_number: int,
        pr_data: Dict,
        head_sha: str,
    ) -> str:
        """Build comment body that tells all AI assistants to fix PR comments, tests, and merge conflicts"""

        intro_line = build_comment_intro(assistant_mentions=self.assistant_mentions)
        comment_body = f"""{intro_line}

**Summary (Execution Flow):**
1. Review every outstanding PR comment to understand required fixes and clarifications.
2. Implement code or configuration updates that address each comment, then reply with explicit DONE/NOT DONE outcomes plus context.
3. Run the relevant test suites locally and in CI, repairing any failures until the checks report success.
4. Rebase or merge with the base branch to clear conflicts, then push the updated commits to this PR.
5. Perform a final self-review to confirm linting, formatting, and documentation standards are met before handoff.

**PR Details:**
- Title: {pr_data.get('title', 'Unknown')}
- Author: {pr_data.get('author', {}).get('login', 'unknown')}
- Branch: {pr_data.get('headRefName', 'unknown')}
- Commit: {head_sha[:8] if head_sha else 'unknown'} ({head_sha or 'unknown'})

**Instructions:**
Use your judgment to fix comments from everyone or explain why it should not be fixed. Follow binary response protocol - every comment needs "DONE" or "NOT DONE" classification explicitly with an explanation. Address all comments on this PR. Fix any failing tests and resolve merge conflicts. Push any commits needed to remote so the PR is updated.

**Tasks:**
1. **Address all comments** - Review and implement ALL feedback from reviewers
2. **Fix failing tests** - Review test failures and implement fixes
3. **Resolve merge conflicts** - Handle any conflicts with the base branch
4. **Ensure code quality** - Follow project standards and best practices

**Automation Markers:**
- Leave the hidden comment marker `<!-- codex-automation-commit:... -->` in this thread so we only re-ping you after new commits.
- Include `{self.CODEX_COMMIT_MESSAGE_MARKER}` in the commit message of your next push so we can confirm Codex authored it (even if the author/committer metadata already shows Codex).
"""

        if head_sha:
            comment_body += (
                f"\n\n{self.CODEX_COMMIT_MARKER_PREFIX}{head_sha}"
                f"{self.CODEX_COMMIT_MARKER_SUFFIX}"
            )

        return comment_body

    def _get_pr_comment_state(self, repo_full_name: str, pr_number: int) -> Tuple[Optional[str], List[Dict]]:
        """Fetch PR comment data needed for Codex comment gating"""
        view_cmd = [
            "gh",
            "pr",
            "view",
            str(pr_number),
            "--repo",
            repo_full_name,
            "--json",
            "headRefOid,comments",
        ]

        try:
            result = AutomationUtils.execute_subprocess_with_timeout(
                view_cmd,
                timeout=30
            )
            pr_data = json.loads(result.stdout or "{}")
            head_sha = pr_data.get("headRefOid")

            # Handle different comment structures from GitHub API
            comments_data = pr_data.get("comments", [])
            if isinstance(comments_data, dict):
                comments = comments_data.get("nodes", [])
            elif isinstance(comments_data, list):
                comments = comments_data
            else:
                comments = []

            # Ensure comments are sorted by creation time (oldest first)
            # GitHub API should return them sorted, but let's be explicit
            comments.sort(
                key=lambda c: (c.get("createdAt") or c.get("updatedAt") or "")
            )

            return head_sha, comments
        except subprocess.CalledProcessError as e:
            error_message = e.stderr.strip() if e.stderr else str(e)
            self.logger.warning(
                f"⚠️ Failed to fetch PR comment state for PR #{pr_number}: {error_message}"
            )
        except json.JSONDecodeError as e:
            self.logger.warning(
                f"⚠️ Failed to parse PR comment state for PR #{pr_number}: {e}"
            )

        return None, []

    def _get_head_commit_details(
        self,
        repo_full_name: str,
        pr_number: int,
        expected_sha: Optional[str] = None,
    ) -> Optional[Dict[str, Optional[str]]]:
        """Fetch metadata for the PR head commit using the GitHub GraphQL API."""

        if "/" not in repo_full_name:
            self.logger.debug(
                "⚠️ Cannot fetch commit details for %s - invalid repo format",
                repo_full_name,
            )
            return None

        owner, name = repo_full_name.split("/", 1)

        # Validate GitHub naming constraints (alphanumeric, hyphens, periods, underscores, max 100 chars)
        github_name_pattern = re.compile(r"^[a-zA-Z0-9]([a-zA-Z0-9\-\._]{0,98}[a-zA-Z0-9])?$")
        if not github_name_pattern.match(owner) or not github_name_pattern.match(name):
            self.logger.warning(
                "⚠️ Invalid GitHub identifiers: owner='%s', name='%s'",
                owner,
                name,
            )
            return None

        # Validate PR number is positive integer
        if not isinstance(pr_number, int) or pr_number <= 0:
            self.logger.warning("⚠️ Invalid PR number: %s", pr_number)
            return None

        cmd = [
            "gh",
            "api",
            "graphql",
            "-f",
            f"query={self._HEAD_COMMIT_DETAILS_QUERY}",
            "-f",
            f"owner={owner}",
            "-f",
            f"name={name}",
            "-F",
            f"prNumber={pr_number}",
        ]

        try:
            result = AutomationUtils.execute_subprocess_with_timeout(cmd, timeout=30)
        except subprocess.CalledProcessError as exc:
            self.logger.debug(
                "⚠️ Failed to fetch head commit details for %s#%s: %s",
                repo_full_name,
                pr_number,
                exc.stderr or exc,
            )
            return None
        except Exception as exc:
            self.logger.debug(
                "⚠️ Error executing head commit lookup for %s#%s: %s",
                repo_full_name,
                pr_number,
                exc,
            )
            return None

        try:
            data = json.loads(result.stdout or "{}")
        except json.JSONDecodeError as exc:
            self.logger.debug(
                "⚠️ Failed to decode commit details for %s#%s: %s",
                repo_full_name,
                pr_number,
                exc,
            )
            return None

        pr_data = (
            data.get("data", {})
            .get("repository", {})
            .get("pullRequest", {})
        )
        commits_data = pr_data.get("commits") or {}
        commit_nodes = commits_data.get("nodes") if isinstance(commits_data, dict) else None
        if not commit_nodes or not isinstance(commit_nodes, list):
            return None

        commit_info = commit_nodes[-1].get("commit") if commit_nodes else None
        if not commit_info:
            return None

        commit_sha = commit_info.get("oid")
        if expected_sha and commit_sha and commit_sha != expected_sha:
            # If GitHub served stale data, ignore it to avoid mismatched metadata.
            return None

        author_info = commit_info.get("author") or {}
        committer_info = commit_info.get("committer") or {}

        author_login, author_email, author_name = self._extract_actor_fields(author_info)
        committer_login, committer_email, committer_name = self._extract_actor_fields(committer_info)

        # Log commit detection with redacted emails for privacy
        self.logger.debug(
            "📧 Commit %s: author=%s (%s), committer=%s (%s)",
            commit_sha[:8] if commit_sha else "unknown",
            author_login or "unknown",
            self._redact_email(author_email) if author_email else "no-email",
            committer_login or "unknown",
            self._redact_email(committer_email) if committer_email else "no-email",
        )

        return {
            "sha": commit_sha,
            "author_login": author_login,
            "author_email": author_email,
            "author_name": author_name,
            "committer_login": committer_login,
            "committer_email": committer_email,
            "committer_name": committer_name,
            "message_headline": commit_info.get("messageHeadline"),
            "message": commit_info.get("message"),
        }

    def _extract_commit_marker(self, comment_body: str) -> Optional[str]:
        """Extract commit marker from Codex automation comment"""
        if not comment_body:
            return None

        prefix_index = comment_body.find(self.CODEX_COMMIT_MARKER_PREFIX)
        if prefix_index == -1:
            return None

        start_index = prefix_index + len(self.CODEX_COMMIT_MARKER_PREFIX)
        end_index = comment_body.find(self.CODEX_COMMIT_MARKER_SUFFIX, start_index)
        if end_index == -1:
            return None

        return comment_body[start_index:end_index].strip()

    def _has_codex_comment_for_commit(self, comments: List[Dict], head_sha: str) -> bool:
        """Determine if Codex instruction already exists for the latest commit"""
        if not head_sha:
            return False

        for comment in comments:
            body = comment.get("body", "")
            marker_sha = self._extract_commit_marker(body)
            if marker_sha and marker_sha == head_sha:
                return True

        return False

    def _is_head_commit_from_codex(
        self, commit_details: Optional[Dict[str, Optional[str]]]
    ) -> bool:
        """Determine if the head commit was authored or marked by Codex."""

        if not commit_details:
            return False

        actor_fields = [
            commit_details.get("author_login"),
            commit_details.get("author_email"),
            commit_details.get("author_name"),
            commit_details.get("committer_login"),
            commit_details.get("committer_email"),
            commit_details.get("committer_name"),
        ]

        for field in actor_fields:
            if field and isinstance(field, str):
                if any(pattern.search(field) for pattern in self._codex_actor_patterns):
                    return True

        message_values = [
            commit_details.get("message_headline"),
            commit_details.get("message"),
        ]

        for message in message_values:
            if message and isinstance(message, str):
                if self._codex_commit_message_pattern.search(message):
                    return True

        return False

    def _is_github_bot_comment(self, comment: Dict) -> bool:
        """Check if comment is from a GitHub bot (not Codex/AI automation).

        Detection order matters:
        1. Check KNOWN_GITHUB_BOTS first (these are review bots we want to detect)
        2. Then check [bot] suffix for other bots
        3. Only exclude codex patterns for bots NOT in our known list
        """
        author_login = self._get_comment_author_login(comment)
        if not author_login:
            return False

        lower_login = author_login.lower()

        # Strip [bot] suffix for known bot comparison (handles both "coderabbitai" and "coderabbitai[bot]")
        base_login = lower_login.removesuffix("[bot]")

        # Check known review bots FIRST (before codex pattern exclusion)
        # These are legitimate review bots whose comments should trigger re-processing
        if base_login in self.KNOWN_GITHUB_BOTS:
            return True

        # GitHub bots have [bot] suffix - but exclude our own automation bots
        # Use case-insensitive check for robustness
        if lower_login.endswith("[bot]"):
            # Exclude our own Codex/AI automation bots (chatgpt-codex-connector[bot], etc.)
            for pattern in self._codex_actor_patterns:
                if pattern.search(lower_login):
                    return False
            return True

        return False

    def _get_last_codex_automation_comment_time(self, comments: List[Dict]) -> Optional[str]:
        """Find the timestamp of the last Codex automation comment (with commit marker)."""
        last_time = None

        for comment in comments:
            body = comment.get("body", "")
            # Check if this is a Codex automation comment (has our marker)
            if self.CODEX_COMMIT_MARKER_PREFIX in body:
                created_at = comment.get("createdAt") or comment.get("updatedAt")
                if created_at and (last_time is None or created_at > last_time):
                    last_time = created_at

        return last_time

    def _has_new_bot_comments_since_codex(self, comments: List[Dict]) -> bool:
        """Check if there are new GitHub bot comments since the last Codex automation comment.

        This allows automation to run even when head commit is from Codex if
        there are new bot comments (like CI failures, review bot comments) that
        need attention.
        """
        last_codex_time = self._get_last_codex_automation_comment_time(comments)

        # If no Codex automation comment exists, treat any bot comment as new
        if not last_codex_time:
            for comment in comments:
                if self._is_github_bot_comment(comment):
                    created_at = comment.get("createdAt") or comment.get("updatedAt")
                    self.logger.debug(
                        "🤖 Found bot comment from %s at %s with no prior Codex automation comment",
                        self._get_comment_author_login(comment),
                        created_at,
                    )
                    return True
            return False

        for comment in comments:
            if not self._is_github_bot_comment(comment):
                continue

            created_at = comment.get("createdAt") or comment.get("updatedAt")
            if created_at and created_at > last_codex_time:
                self.logger.debug(
                    "🤖 Found new bot comment from %s at %s (after Codex comment at %s)",
                    self._get_comment_author_login(comment),
                    created_at,
                    last_codex_time,
                )
                return True

        return False

    def _get_comment_author_login(self, comment: Dict) -> str:
        """Return normalized author login for a comment."""
        author = comment.get("author") or comment.get("user") or {}
        if isinstance(author, dict):
            return (author.get("login") or author.get("name") or "").strip()
        if isinstance(author, str):
            return author.strip()
        return ""

    def _extract_codex_summary_commit(self, comment_body: str) -> Optional[str]:
        """Extract commit SHA referenced in Codex summary comment."""
        if not comment_body:
            return None

        for pattern in self.CODEX_SUMMARY_COMMIT_PATTERNS:
            match = pattern.search(comment_body)
            if match:
                return match.group(1).lower()

        return None

    def _has_pending_codex_commit(self, comments: List[Dict], head_sha: str) -> bool:
        """Detect if latest commit was generated by Codex automation and is still pending."""
        if not head_sha:
            return False

        normalized_head = head_sha.lower()

        for comment in comments:
            author_login = self._get_comment_author_login(comment)
            if not author_login or self.CODEX_BOT_IDENTIFIER not in author_login.lower():
                continue

            summary_commit = self._extract_codex_summary_commit(comment.get("body", ""))
            if not summary_commit:
                continue

            if summary_commit == normalized_head or normalized_head.startswith(
                summary_commit
            ):
                return True

        return False

    def process_single_pr_by_number(self, pr_number: int, repository: str) -> bool:
        """Process a specific PR by number and repository"""
        repo_full = self._normalize_repository_name(repository)
        self.logger.info(f"🎯 Processing target PR: {repo_full} #{pr_number}")

        # Check global automation limits
        if not self.safety_manager.can_start_global_run():
            self.logger.warning("🚫 Global automation limit reached - cannot process target PR")
            return False

        try:
            # Check safety limits for this specific PR first
            if not self.safety_manager.try_process_pr(pr_number, repo=repo_full):
                self.logger.warning(f"🚫 Safety limits exceeded for PR {repo_full} #{pr_number}")
                return False

            # Only record global run AFTER confirming we can process the PR
            if not self.wrapper_managed:
                self.safety_manager.record_global_run()
                current_runs = self.safety_manager.get_global_runs()
                self.logger.info(
                    "📊 Recorded global run %s/%s before processing target PR",
                    current_runs,
                    self.safety_manager.global_limit,
                )

            # Process PR with guaranteed cleanup
            try:
                # Get PR details using gh CLI
                result = AutomationUtils.execute_subprocess_with_timeout(
                    ["gh", "pr", "view", str(pr_number), "--repo", repo_full, "--json", "title,headRefName,baseRefName,url,author"],
                    timeout=30
                )
                pr_data = json.loads(result.stdout)

                self.logger.info(f"📝 Found PR: {pr_data['title']}")

                # Post codex instruction comment
                comment_result = self.post_codex_instruction_simple(repo_full, pr_number, pr_data)
                success = comment_result == "posted"

                # Record PR processing attempt with result
                result = "success" if success else "failure"
                self.safety_manager.record_pr_attempt(
                    pr_number,
                    result,
                    repo=repo_full,
                    branch=pr_data.get("headRefName"),
                )

                if success:
                    self.logger.info(f"✅ Successfully processed target PR {repo_full} #{pr_number}")
                else:
                    self.logger.error(f"❌ Failed to process target PR {repo_full} #{pr_number}")

                return success

            except subprocess.CalledProcessError as e:
                self.logger.error(f"❌ Failed to get PR details for {repo_full} #{pr_number}: {e.stderr}")
                return False
            except json.JSONDecodeError as e:
                self.logger.error(f"❌ Failed to parse PR data for {repo_full} #{pr_number}: {e}")
                return False
            finally:
                # Always release the processing slot
                self.safety_manager.release_pr_slot(pr_number, repo=repo_full)

        except Exception as e:
            self.logger.error(f"❌ Unexpected error processing target PR {repo_full} #{pr_number}: {e}")
            self.logger.debug("Traceback: %s", traceback.format_exc())
            return False

    def run_monitoring_cycle(self, single_repo=None, max_prs=10):
        """Run a complete monitoring cycle with actionable PR counting"""
        self.logger.info("🚀 Starting jleechanorg PR monitoring cycle")

        if not self.safety_manager.can_start_global_run():
            current_runs = self.safety_manager.get_global_runs()
            self.logger.warning(
                "🚫 Global automation limit reached %s/%s",
                current_runs,
                self.safety_manager.global_limit,
            )
            self.safety_manager.check_and_notify_limits()
            return

        global_run_recorded = self.wrapper_managed

        try:
            open_prs = self.discover_open_prs()
        except Exception as exc:
            self.logger.error("❌ Failed to discover PRs: %s", exc)
            self.logger.debug("Traceback: %s", traceback.format_exc())
            self.safety_manager.check_and_notify_limits()
            return

        # Apply single repo filter if specified
        if single_repo:
            open_prs = [pr for pr in open_prs if pr["repository"] == single_repo]
            self.logger.info(f"🎯 Filtering to repository: {single_repo}")

        if not open_prs:
            self.logger.info("📭 No open PRs found")
            return

        # Use enhanced actionable counting instead of simple max_prs limit
        target_actionable_count = max_prs  # Convert max_prs to actionable target
        actionable_processed = 0
        skipped_count = 0

        for pr in open_prs:
            if actionable_processed >= target_actionable_count:
                break

            repo_name = pr["repository"]
            repo_full_name = self._normalize_repository_name(
                pr.get("repositoryFullName") or repo_name
            )
            pr_number = pr["number"]

            # Check if this PR is actionable (skip if not)
            if not self.is_pr_actionable(pr):
                skipped_count += 1
                continue

            branch_name = pr.get("headRefName", "unknown")

            if not self.safety_manager.try_process_pr(pr_number, repo=repo_full_name, branch=branch_name):
                self.logger.info(
                    f"🚫 Safety limits exceeded for PR {repo_full_name} #{pr_number}; skipping"
                )
                skipped_count += 1
                continue

            self.logger.info(f"🎯 Processing PR: {repo_full_name} #{pr_number} - {pr['title']}")

            attempt_recorded = False
            try:
                if not global_run_recorded:
                    self.safety_manager.record_global_run()
                    global_run_recorded = True
                    current_runs = self.safety_manager.get_global_runs()
                    self.logger.info(
                        "📊 Recorded global run %s/%s before processing PRs",
                        current_runs,
                        self.safety_manager.global_limit,
                    )

                # Post codex instruction comment directly (comment-only approach)
                comment_result = self.post_codex_instruction_simple(repo_full_name, pr_number, pr)

                # Treat "skipped" (already handled/guarded) the same as a success so we don't
                # artificially accumulate failure counts or noisy error logs.
                success = comment_result in {"posted", "skipped"}

                result = "success" if success else "failure"
                self.safety_manager.record_pr_attempt(
                    pr_number,
                    result,
                    repo=repo_full_name,
                    branch=branch_name,
                )
                attempt_recorded = True

                if success:
                    # Only count as processed when we actually posted; skips should not inflate stats.
                    if comment_result == "posted":
                        actionable_processed += 1
                    self.logger.info(
                        "✅ Successfully processed PR %s #%s (result=%s)",
                        repo_full_name,
                        pr_number,
                        comment_result,
                    )
                else:
                    self.logger.error(
                        "❌ Failed to process PR %s #%s (result=%s)",
                        repo_full_name,
                        pr_number,
                        comment_result,
                    )
            except Exception as e:
                self.logger.error(f"❌ Exception processing PR {repo_full_name} #{pr_number}: {e}")
                self.logger.debug("Traceback: %s", traceback.format_exc())
                # Record failure for safety manager
                self.safety_manager.record_pr_attempt(pr_number, "failure", repo=repo_full_name, branch=branch_name)
                attempt_recorded = True
            finally:
                # Always release the processing slot if record_pr_attempt didn't do it
                if not attempt_recorded:
                    self.safety_manager.release_pr_slot(pr_number, repo=repo_full_name, branch=branch_name)

        self.logger.info(f"🏁 Monitoring cycle complete: {actionable_processed} actionable PRs processed, {skipped_count} skipped")


def check_chrome_cdp_accessible(port=9222, host="127.0.0.1", timeout=5):
    """
    Validate that Chrome DevTools Protocol is accessible.

    Args:
        port: CDP port (default 9222)
        host: CDP host (default 127.0.0.1)
        timeout: Connection timeout in seconds

    Returns:
        tuple: (bool, str) - (success, message)
    """
    url_host = _format_cdp_host_for_url(host)
    url = f"http://{url_host}:{port}/json/version"
    try:
        req = urllib.request.Request(url, headers={"User-Agent": "Mozilla/5.0"})
        with urllib.request.urlopen(req, timeout=timeout) as response:
            data = json.loads(response.read().decode())
            browser_version = data.get("Browser", "Unknown")
            return True, f"✅ Chrome CDP accessible (version: {browser_version})"
    except urllib.error.URLError as e:
        return False, f"❌ Chrome CDP not accessible at {host}:{port} - {e.reason}"
    except Exception as e:
        return False, f"❌ Failed to connect to Chrome CDP: {e}"


def _parse_bool_env(name: str, default: bool = True) -> bool:
    raw = os.environ.get(name)
    if raw is None:
        return default
    raw = raw.strip()
    if not raw:
        return default
    return raw.lower() not in {"0", "false", "no", "off"}


def _validate_cdp_host(raw_host: str) -> str:
    allowed_hosts = {"127.0.0.1", "localhost", "::1"}
    host = (raw_host or "").strip()
    if host in allowed_hosts:
        return host

    print(
        f"WARNING: Ignoring unsafe CODEX_CDP_HOST value {host!r}; "
        "only localhost/127.0.0.1/::1 are allowed. Falling back to 127.0.0.1.",
        file=sys.stderr,
    )
    return "127.0.0.1"


<<<<<<< HEAD
def _format_cdp_host_for_url(host: str) -> str:
    if ":" in host and not (host.startswith("[") and host.endswith("]")):
        return f"[{host}]"
    return host


=======
>>>>>>> 1e10ee60
def _resolve_cdp_host_port() -> Tuple[str, int]:
    raw_host = os.environ.get("CODEX_CDP_HOST", "127.0.0.1")
    host = _validate_cdp_host(raw_host)
    port_raw = os.environ.get("CODEX_CDP_PORT", "9222")
    try:
        port = int(port_raw)
        if not (1 <= port <= 65535):
            raise ValueError(f"Port {port} out of range")
    except ValueError:
        port = 9222
    return host, port


def _detect_chrome_binary() -> Optional[str]:
    if sys.platform == "win32":
        win_candidates = [
            Path(os.environ.get("PROGRAMFILES", "C:\\Program Files"))
            / "Google/Chrome/Application/chrome.exe",
            Path(os.environ.get("PROGRAMFILES(X86)", "C:\\Program Files (x86)"))
            / "Google/Chrome/Application/chrome.exe",
        ]
        for candidate in win_candidates:
            if candidate.exists():
                return str(candidate)

    if sys.platform == "darwin":
        mac_candidates = [
            "/Applications/Google Chrome.app/Contents/MacOS/Google Chrome",
            "/Applications/Chromium.app/Contents/MacOS/Chromium",
        ]
        for candidate in mac_candidates:
            if Path(candidate).exists():
                return candidate

    for command in ("google-chrome", "google-chrome-stable", "chromium", "chromium-browser"):
        found = shutil.which(command)
        if found:
            return found
    return None


def _start_chrome_debug(port: int, user_data_dir: str) -> Tuple[bool, str]:
    start_script = os.environ.get("CODEX_CDP_START_SCRIPT")
    if start_script:
        try:
            cmd = shlex.split(start_script)
        except ValueError as exc:
            return False, f"❌ Invalid CODEX_CDP_START_SCRIPT value ({start_script}): {exc}"
        if not cmd:
            return False, "❌ CODEX_CDP_START_SCRIPT is set but empty after parsing"

        script_path = Path(cmd[0]).expanduser()
        if not script_path.is_file():
            return False, f"❌ CODEX_CDP_START_SCRIPT target does not exist or is not a file: {script_path}"
        try:
            script_path_resolved = script_path.resolve()
        except OSError as exc:
            return False, f"❌ Failed to resolve CODEX_CDP_START_SCRIPT path ({script_path}): {exc}"

        cmd[0] = str(script_path_resolved)
        cmd.append(str(port))
        try:
            subprocess.Popen(
                cmd,
                stdout=subprocess.DEVNULL,
                stderr=subprocess.DEVNULL,
                start_new_session=True,
            )
            return True, f"🚀 Started Chrome via script {script_path_resolved} on port {port}"
        except Exception as exc:
            return False, f"❌ Failed to run CODEX_CDP_START_SCRIPT ({script_path_resolved}): {exc}"

    chrome_path = _detect_chrome_binary()
    if not chrome_path:
        return False, "❌ Could not find Chrome or Chromium binary"

    resolved_user_data_dir = Path(user_data_dir).expanduser()
    if not resolved_user_data_dir.is_absolute():
        resolved_user_data_dir = (Path.home() / resolved_user_data_dir).resolve()
    else:
        resolved_user_data_dir = resolved_user_data_dir.resolve()
    home_dir = Path.home().resolve()
    try:
        resolved_user_data_dir.relative_to(home_dir)
    except ValueError:
        return False, (
            "❌ CODEX_CDP_USER_DATA_DIR must reside under your home directory; "
            f"got {resolved_user_data_dir}"
        )
    resolved_user_data_dir.mkdir(parents=True, exist_ok=True)
    command = [
        chrome_path,
        f"--remote-debugging-port={port}",
        f"--user-data-dir={resolved_user_data_dir}",
        "--window-size=1920,1080",
        "https://chatgpt.com/",
    ]
    try:
        subprocess.Popen(
            command,
            stdout=subprocess.DEVNULL,
            stderr=subprocess.DEVNULL,
            start_new_session=True,
        )
        return True, f"🚀 Started Chrome with CDP on port {port}"
    except Exception as exc:
        return False, f"❌ Failed to start Chrome with CDP: {exc}"


def ensure_chrome_cdp_accessible(timeout: Optional[int] = None) -> Tuple[bool, str]:
    host, port = _resolve_cdp_host_port()
    if timeout is None:
        timeout_raw = os.environ.get("CODEX_CDP_START_TIMEOUT", "20")
        try:
            timeout = int(timeout_raw)
        except ValueError:
            timeout = 20
    try:
        timeout = int(timeout)
    except (TypeError, ValueError):
        timeout = 20
    if timeout <= 0:
        timeout = 20
    ok, message = check_chrome_cdp_accessible(port=port, host=host)
    if ok:
        return True, message

    auto_start = _parse_bool_env("CODEX_CDP_AUTO_START", default=True)
    if not auto_start:
        return False, message

    user_data_dir = os.environ.get("CODEX_CDP_USER_DATA_DIR", str(Path.home() / ".chrome-automation-profile"))
    started, start_message = _start_chrome_debug(port, user_data_dir)
    if not started:
        return False, start_message

    deadline = time.time() + timeout
    last_message = message
    while True:
        remaining = deadline - time.time()
        if remaining <= 0:
            break
        per_check_timeout = min(1.0, remaining)
        ok, last_message = check_chrome_cdp_accessible(
            port=port,
            host=host,
            timeout=per_check_timeout,
        )
        if ok:
            return True, f"{start_message}\n{last_message}"
        remaining = deadline - time.time()
        if remaining <= 0:
            break
        time.sleep(min(1.0, remaining))

    return False, f"{start_message}\n❌ Chrome CDP still not reachable after {timeout}s ({last_message})"


def main():
    """CLI interface for jleechanorg PR monitor"""

    parser = argparse.ArgumentParser(description="jleechanorg PR Monitor")
    parser.add_argument("--dry-run", action="store_true",
                        help="Discover PRs but do not process them")
    parser.add_argument("--fixpr", action="store_true",
                        help="Run /fixpr-only orchestrated flow for conflicts/failing checks (skips drafts)")
    parser.add_argument("--cutoff-hours", type=int, default=24,
                        help="Look-back window in hours for PR updates (default: 24)")
    parser.add_argument("--single-repo",
                        help="Process only specific repository")
    parser.add_argument("--max-prs", type=int, default=5,
                        help="Maximum PRs to process per cycle")
    parser.add_argument("--target-pr", type=int,
                        help="Process specific PR number")
    parser.add_argument("--target-repo",
                        help="Repository for target PR (required with --target-pr)")
    parser.add_argument(
        "--fixpr-agent",
        type=_parse_fixpr_agent_chain,
        default="claude",
        help="AI CLI (or comma-separated chain) for --fixpr mode (default: claude). Example: gemini,codex",
    )
    parser.add_argument("--list-eligible", action="store_true",
                        help="Dry-run listing of PRs eligible for fixpr (conflicts/failing checks)")
    parser.add_argument("--codex-update", action="store_true",
                        help="Run Codex automation to update first 200 tasks via browser automation")

    args = parser.parse_args()

    # Validate target PR arguments
    if args.target_pr and not args.target_repo:
        parser.error("--target-repo is required when using --target-pr")
    if args.target_repo and not args.target_pr:
        parser.error("--target-pr is required when using --target-repo")

    monitor = JleechanorgPRMonitor()

    if args.codex_update:
        print("🤖 Running Codex automation (first 200 tasks)...")

        # Validate Chrome CDP is accessible before running (auto-starts if needed)
        cdp_ok, cdp_msg = ensure_chrome_cdp_accessible()
        print(cdp_msg)
        if not cdp_ok:
            print("\n💡 TIP: Start Chrome with CDP enabled first:")
            print("   ./automation/jleechanorg_pr_automation/openai_automation/start_chrome_debug.sh")
            print("   Or set CODEX_CDP_START_SCRIPT to a custom launcher path.")
            sys.exit(1)

        try:
            host, port = _resolve_cdp_host_port()
            # Call the codex automation module with limit
            # Use -m to run as module (works with installed package)
            # Requires Chrome with CDP enabled on port 9222
            result = subprocess.run(
                [
                    "python3",
                    "-m",
                    "jleechanorg_pr_automation.openai_automation.codex_github_mentions",
                    "--use-existing-browser",
                    "--cdp-host",
                    host,
                    "--cdp-port",
                    str(port),
                    "--limit",
                    "200",
                ],
                capture_output=True,
                text=True,
                timeout=2400  # 40 minute timeout (scaled for 200 tasks)
            )
            print(result.stdout)
            if result.stderr:
                print(result.stderr, file=sys.stderr)
            sys.exit(result.returncode)
        except subprocess.TimeoutExpired:
            print("❌ Codex automation timed out after 40 minutes")
            sys.exit(1)
        except Exception as e:
            print(f"❌ Failed to run Codex automation: {e}")
            sys.exit(1)

    if args.fixpr:
        run_fixpr_batch(args.cutoff_hours, args.max_prs, agent_cli=args.fixpr_agent)
        return

    # Handle target PR processing
    if args.target_pr and args.target_repo:
        print(f"🎯 Processing target PR: {args.target_repo} #{args.target_pr}")
        success = monitor.process_single_pr_by_number(args.target_pr, args.target_repo)
        sys.exit(0 if success else 1)

    if args.dry_run:
        print("🔍 DRY RUN: Discovering PRs only")
        prs = monitor.discover_open_prs()

        if args.single_repo:
            prs = [pr for pr in prs if pr["repository"] == args.single_repo]

        print(f"📋 Found {len(prs)} open PRs:")
        for pr in prs[:args.max_prs]:
            print(f"  • {pr['repository']} PR #{pr['number']}: {pr['title']}")

        if args.list_eligible:
            print("\n🔎 Eligible for fixpr (conflicts/failing checks):")
            monitor.list_actionable_prs(max_prs=args.max_prs, single_repo=args.single_repo)
    else:
        if args.list_eligible:
            monitor.list_actionable_prs(max_prs=args.max_prs, single_repo=args.single_repo)
        else:
            monitor.run_monitoring_cycle(single_repo=args.single_repo, max_prs=args.max_prs)


if __name__ == "__main__":
    main()<|MERGE_RESOLUTION|>--- conflicted
+++ resolved
@@ -1441,15 +1441,7 @@
     return "127.0.0.1"
 
 
-<<<<<<< HEAD
-def _format_cdp_host_for_url(host: str) -> str:
-    if ":" in host and not (host.startswith("[") and host.endswith("]")):
-        return f"[{host}]"
-    return host
-
-
-=======
->>>>>>> 1e10ee60
+
 def _resolve_cdp_host_port() -> Tuple[str, int]:
     raw_host = os.environ.get("CODEX_CDP_HOST", "127.0.0.1")
     host = _validate_cdp_host(raw_host)
