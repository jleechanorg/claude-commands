--- conflicted
+++ resolved
@@ -120,13 +120,8 @@
 echo ""
 echo "📝 Next steps:"
 echo "  1. Log in to OpenAI in the Chrome window that just opened"
-<<<<<<< HEAD
 echo "  2. Run the automation script:"
 echo "     python3 automation/jleechanorg_pr_automation/openai_automation/codex_github_mentions.py"
-=======
-  echo "  2. Run the automation script:"
-  echo "     python3 ${REPO_ROOT}/scripts/openai_automation/codex_github_mentions.py"
->>>>>>> 1e10ee60
 echo ""
 echo "💡 To stop Chrome:"
 echo "     kill $CHROME_PID"
