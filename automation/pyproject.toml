[build-system]
requires = [
    "setuptools>=61.0",
    "wheel",
]
build-backend = "setuptools.build_meta"

[project]
name = "jleechanorg-pr-automation"
version = "0.2.7"
description = "GitHub PR automation system with safety limits and actionable counting"
authors = [
    { name = "jleechan", email = "jlee@jleechan.org" },
]
readme = "README.md"
license = "MIT"
classifiers = [
    "Development Status :: 4 - Beta",
    "Intended Audience :: Developers",
    "Programming Language :: Python :: 3",
    "Programming Language :: Python :: 3.9",
    "Programming Language :: Python :: 3.10",
    "Programming Language :: Python :: 3.11",
    "Programming Language :: Python :: 3.12",
    "Topic :: Software Development :: Libraries :: Python Modules",
    "Topic :: Software Development :: Version Control :: Git",
]
keywords = [
    "github",
    "automation",
    "pr",
    "pull-request",
    "monitoring",
]
requires-python = ">=3.9"
dependencies = [
    "requests>=2.25.0",
    "jleechanorg-orchestration>=0.1.11",
]

[project.optional-dependencies]
email = [
    "keyring>=23.0.0",
]
dev = [
    "pytest>=7.0.0",
    "pytest-cov>=4.0.0",
    "black>=22.0.0",
    "ruff>=0.1.0",
]

[project.urls]
Homepage = "https://github.com/jleechanorg/worldarchitect.ai"
Repository = "https://github.com/jleechanorg/worldarchitect.ai"
Issues = "https://github.com/jleechanorg/worldarchitect.ai/issues"

[project.scripts]
jleechanorg-pr-monitor = "jleechanorg_pr_automation.jleechanorg_pr_monitor:main"
automation-safety-cli = "jleechanorg_pr_automation.automation_safety_manager:main"

[tool.setuptools.packages.find]
where = [
    ".",
]
include = [
    "jleechanorg_pr_automation*",
]

[tool.setuptools.package-data]
jleechanorg_pr_automation = [
    "*.md",
    "*.txt",
]

[tool.black]
line-length = 120
target-version = [
    "py39",
]

[tool.ruff]
line-length = 120
target-version = "py39"
select = [
    "E",
    "F",
    "W",
    "I",
    "N",
    "UP",
    "YTT",
    "ANN",
    "S",
    "BLE",
    "FBT",
    "B",
    "A",
    "COM",
    "C4",
    "DTZ",
    "T10",
    "EM",
    "EXE",
    "FA",
    "ISC",
    "ICN",
    "G",
    "INP",
    "PIE",
    "T20",
    "PYI",
    "PT",
    "Q",
    "RSE",
    "RET",
    "SLF",
    "SLOT",
    "SIM",
    "TID",
    "TCH",
    "INT",
    "ARG",
    "PTH",
    "ERA",
    "PD",
    "PGH",
    "PL",
    "TRY",
    "FLY",
    "NPY",
    "RUF",
]
ignore = [
    "ANN101",
    "ANN102",
    "S101",
    "PLR0913",
    "PLR0912",
    "PLR0915",
    "COM812",
    "ISC001",
]

[tool.pytest.ini_options]
testpaths = [
<<<<<<< HEAD
=======
    "jleechanorg_pr_automation/tests",
>>>>>>> 8fabcf3d
    "tests",
]
python_files = [
    "test_*.py",
    "*_test.py",
]
python_classes = [
    "Test*",
]
python_functions = [
    "test_*",
]
addopts = [
    "--cov=.",
    "--cov-report=term-missing",
    "--cov-report=html",
    "--cov-fail-under=20",
]
markers = [
    "comprehensive: Run comprehensive, slower coverage tests",
    "automation: Critical automation infrastructure tests",
    "fast: Fast tests for every commit",
    "smoke: Basic functionality checks",
]<|MERGE_RESOLUTION|>--- conflicted
+++ resolved
@@ -143,10 +143,7 @@
 
 [tool.pytest.ini_options]
 testpaths = [
-<<<<<<< HEAD
-=======
     "jleechanorg_pr_automation/tests",
->>>>>>> 8fabcf3d
     "tests",
 ]
 python_files = [
