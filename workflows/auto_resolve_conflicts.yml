--- conflicted
+++ resolved
@@ -80,11 +80,7 @@
     # Rationale: Prevents supply chain attacks by ensuring a known, trusted version is used.
     # Review periodically and update this SHA to incorporate security patches from newer releases.
     - name: Checkout code
-<<<<<<< HEAD
-      uses: actions/checkout@b4ffde65f46336ab88eb53be808477a3936bae11  # v4.1.1
-=======
-      uses: actions/checkout@34e114876b0b11c390a56381ad16ebd13914f8d5  # v4.3.1  # v4.1.1
->>>>>>> 8fabcf3d
+      uses: actions/checkout@34e114876b0b11c390a56381ad16ebd13914f8d5  # v4.3.1
       with:
         fetch-depth: 0
         token: ${{ secrets.GITHUB_TOKEN }}
