#!/usr/bin/env python3
"""
Comprehensive test suite for Cerebras conversation context system
Combines tests for both extract_conversation_context.py and cerebras_direct.sh
Uses TDD methodology to ensure complete logic coverage.
"""

import unittest
import tempfile
import json
import os
import sys
import subprocess
import hashlib
import importlib
from pathlib import Path
from unittest.mock import patch
import shutil

# Add parent directory to path to import the module under test
sys.path.insert(0, os.path.dirname(os.path.dirname(os.path.abspath(__file__))))

# Dynamic import to comply with import validation rules
extract_conversation_context = importlib.import_module('extract_conversation_context')
estimate_tokens = extract_conversation_context.estimate_tokens
extract_conversation_context_func = extract_conversation_context.extract_conversation_context
_redact = extract_conversation_context._redact
_sanitize_path = extract_conversation_context._sanitize_path
DEFAULT_MAX_TOKENS = extract_conversation_context.DEFAULT_MAX_TOKENS


class TestTokenEstimation(unittest.TestCase):
    """Test token estimation functionality"""

    def test_estimate_tokens_basic(self):
        """Test basic token estimation (4 chars per token)"""
        self.assertEqual(estimate_tokens("test"), 1)  # 4 chars = 1 token
        self.assertEqual(estimate_tokens("test test"), 2)  # 9 chars = 2 tokens
        self.assertEqual(estimate_tokens("a" * 16), 4)  # 16 chars = 4 tokens

    def test_estimate_tokens_empty(self):
        """Test token estimation with empty string"""
        self.assertEqual(estimate_tokens(""), 0)
        self.assertEqual(estimate_tokens("   "), 0)  # 3 chars = 0 tokens

    def test_estimate_tokens_unicode(self):
        """Test token estimation with unicode characters"""
        # Python len() counts unicode characters as 1 each regardless of byte size
        result = estimate_tokens("🚀🚀🚀🚀")  # 4 chars / 4 = 1 token
        self.assertEqual(result, 1)


class TestSecretRedaction(unittest.TestCase):
    """Test secret redaction patterns"""

    def test_redact_api_keys(self):
        """Test redaction of common API key patterns"""
        text = "export API_KEY=sk-1234567890123456789012345"
        result = _redact(text)
        self.assertIn("[REDACTED]", result)
        self.assertNotIn("sk-1234567890123456789012345", result)

    def test_redact_jwt_tokens(self):
        """Test redaction of JWT-like tokens"""
        text = "token eyJhbGciOiJIUzI1NiIsInR5cCI.eyJzdWIiOiIxMjM0NTY3ODkwIiwibmFt.SflKxwRJSMeKKF2QT4fwpMeJf36POk6yJV_adQssw5c"
        result = _redact(text)
        self.assertIn("[REDACTED]", result)

    def test_redact_generic_secrets(self):
        """Test redaction of generic secret patterns"""
        test_cases = [
            "api_key=secret123",
            "token: mytoken456",
            "secret=verysecret789"
        ]
        for text in test_cases:
            result = _redact(text)
            self.assertIn("[REDACTED]", result)

    def test_redact_no_secrets(self):
        """Test that normal text remains unchanged"""
        text = "This is normal conversation text with no secrets"
        result = _redact(text)
        self.assertEqual(text, result)


class TestPathSanitizationBasic(unittest.TestCase):
    """Test path sanitization functionality"""

    def test_sanitize_path_basic(self):
        """Test basic hash-based path sanitization"""
        path = "/Users/test/project"
        result = _sanitize_path(path)
        # Should follow pattern: directoryname-hash
        self.assertIn("project-", result)
        parts = result.split('-')
        self.assertEqual(len(parts), 2)
        self.assertEqual(parts[0], "project")
        self.assertEqual(len(parts[1]), 12)  # 12-char hash

    def test_sanitize_path_complex(self):
        """Test hash-based path sanitization with complex paths"""
        path = "/Users/test_user/my.project/work_tree"
        result = _sanitize_path(path)
        # Should contain directory name and hash
        self.assertIn("work_tree-", result)
        # Hash should be 12 characters
        parts = result.split('-')
        self.assertEqual(len(parts), 2)
        self.assertEqual(parts[0], "work_tree")
        self.assertEqual(len(parts[1]), 12)
        # Should be alphanumeric hash
        self.assertTrue(parts[1].isalnum())

    def test_sanitize_path_edge_cases(self):
        """Test edge cases in hash-based path sanitization"""
        # Empty path gets empty directory name but still gets hash
        empty_result = _sanitize_path("")
        self.assertIn("-", empty_result)
        # Single character paths
        single_result = _sanitize_path("/")
        self.assertIn("-", single_result)
        # Different paths should produce different results
        result1 = _sanitize_path("/path/to/dir1")
        result2 = _sanitize_path("/path/to/dir2")
        self.assertNotEqual(result1, result2)


class TestConversationContextExtraction(unittest.TestCase):
    """Test main conversation context extraction functionality"""

    def setUp(self):
        """Set up test environment with temporary directories"""
        self.temp_dir = tempfile.mkdtemp()
        self.projects_dir = Path(self.temp_dir) / ".claude" / "projects"
        self.projects_dir.mkdir(parents=True)

    def tearDown(self):
        """Clean up temporary directories"""
        shutil.rmtree(self.temp_dir)

    @patch('extract_conversation_context.Path.home')
    @patch('extract_conversation_context.os.getcwd')
    def test_extract_no_project_dir(self, mock_getcwd, mock_home):
        """Test behavior when project directory doesn't exist"""
        mock_home.return_value = Path(self.temp_dir)
        mock_getcwd.return_value = "/nonexistent/project"

        with patch('sys.stderr'):  # Suppress stderr output in tests
            result = extract_conversation_context_func()

        self.assertEqual(result, "")

    @patch('extract_conversation_context.Path.home')
    @patch('extract_conversation_context.os.getcwd')
    def test_extract_no_jsonl_files(self, mock_getcwd, mock_home):
        """Test behavior when no JSONL files exist"""
        mock_home.return_value = Path(self.temp_dir)
        mock_getcwd.return_value = "/test/project"

        # Create project directory but no JSONL files
        project_dir = self.projects_dir / "test-project"
        project_dir.mkdir()

        with patch('sys.stderr'):  # Suppress stderr output in tests
            result = extract_conversation_context_func()

        self.assertEqual(result, "")

    @patch('extract_conversation_context.Path.home')
    @patch('extract_conversation_context.os.getcwd')
    def test_extract_valid_conversation(self, mock_getcwd, mock_home):
        """Test extraction of valid conversation data"""
        mock_home.return_value = Path(self.temp_dir)
        mock_getcwd.return_value = "/test/project"

        # Create project directory and JSONL file
        project_dir = self.projects_dir / "test-project"
        project_dir.mkdir()

        jsonl_file = project_dir / "conversation.jsonl"
        conversation_data = [
            {
                "type": "user",
                "message": {"content": "Hello, can you help me?"},
                "timestamp": "2024-01-01T10:00:00Z"
            },
            {
                "type": "assistant",
                "message": {"content": [{"type": "text", "text": "Sure, I'd be happy to help!"}]},
                "timestamp": "2024-01-01T10:00:01Z"
            }
        ]

        with open(jsonl_file, 'w') as f:
            for record in conversation_data:
                f.write(json.dumps(record) + '\n')

        result = extract_conversation_context_func()

        # Should contain extracted context
        self.assertIn("Recent Conversation Context", result)
        self.assertIn("Hello, can you help me?", result)
        self.assertIn("Sure, I'd be happy to help!", result)
        self.assertIn("User", result)
        self.assertIn("Assistant", result)

    def test_default_max_tokens_constant(self):
        """Test that DEFAULT_MAX_TOKENS constant is properly defined"""
        self.assertEqual(DEFAULT_MAX_TOKENS, 260000)
        self.assertIsInstance(DEFAULT_MAX_TOKENS, int)


class TestCerebrasDirectScript(unittest.TestCase):
    """Test cerebras_direct.sh script functionality"""

    def setUp(self):
        """Set up test environment"""
        self.script_path = str((Path(__file__).resolve().parents[1] / "cerebras_direct.sh").resolve())

    def test_script_exists_and_executable(self):
        """Test that the script file exists and is executable"""
        self.assertTrue(os.path.exists(self.script_path), f"Script {self.script_path} does not exist")
        self.assertTrue(os.access(self.script_path, os.X_OK), f"Script {self.script_path} is not executable")

    def test_script_has_correct_shebang(self):
        """Test that script has correct shebang"""
        with open(self.script_path, 'r') as f:
            first_line = f.readline().strip()
        self.assertEqual(first_line, "#!/bin/bash", "Script should have #!/bin/bash shebang")

    def test_missing_arguments_shows_usage(self):
        """Test handling of missing arguments shows usage"""
        result = subprocess.run([self.script_path], capture_output=True, text=True)

        # Should show usage message
        output = (result.stdout or "") + (result.stderr or "")
        self.assertIn("Usage:", output)
        self.assertIn("cerebras_direct.sh", output)

        # Should exit with code 1 when no arguments provided
        self.assertEqual(result.returncode, 1)

    def test_context_file_parameter_recognized(self):
        """Test that --context-file parameter is recognized"""
        # Create a temporary context file
        with tempfile.NamedTemporaryFile(mode='w', suffix='.txt', delete=False) as f:
            f.write("Test context from previous conversation")
            temp_file = f.name

        try:
            # Test with context file - should succeed if API key available
            result = subprocess.run(
                [self.script_path, "--context-file", temp_file, "simple test"],
                capture_output=True, text=True
            )

            # Should either succeed (if API key available) or fail gracefully
            self.assertNotEqual(result.returncode, 1)  # Should not be usage error

            # If it succeeded, output should contain Cerebras response
            if result.returncode == 0:
                self.assertIn("CEREBRAS GENERATED", result.stdout)
        finally:
            os.unlink(temp_file)

    def test_api_key_validation_when_missing(self):
        """Test that script validates API key presence when missing"""
        # Remove API keys from environment for this test
        env = os.environ.copy()
        env.pop('CEREBRAS_API_KEY', None)
        env.pop('OPENAI_API_KEY', None)

        result = subprocess.run([self.script_path, "test prompt"], capture_output=True, text=True, env=env)

        output = (result.stdout or "") + (result.stderr or "")
        self.assertIn("CEREBRAS_API_KEY", output)
        self.assertEqual(result.returncode, 2)  # Should exit with code 2 for API key error

    def test_light_mode_flag_recognized(self):
        """Test that --light flag is recognized"""
        # Remove API keys to avoid actual calls
        env = os.environ.copy()
        env.pop('CEREBRAS_API_KEY', None)
        env.pop('OPENAI_API_KEY', None)

        # Run with --light flag
        result = subprocess.run(
            [self.script_path, "--light", "test prompt"],
            capture_output=True, text=True, env=env
        )

        # Should still fail due to missing API key but flag should be recognized
        output = result.stderr + result.stdout
        self.assertEqual(result.returncode, 2)  # API key error, not usage error
        self.assertIn("CEREBRAS_API_KEY", output)

    def test_script_syntax_is_valid(self):
        """Test that script has valid bash syntax"""
        result = subprocess.run(["bash", "-n", self.script_path], capture_output=True, text=True)
        self.assertEqual(result.returncode, 0, f"Script has syntax errors: {result.stderr}")

    def test_script_handles_empty_context_file(self):
        """Test that script handles empty context files gracefully"""
        # Create empty context file
        with tempfile.NamedTemporaryFile(mode='w', suffix='.txt', delete=False) as f:
            temp_file = f.name  # Empty file

        try:
            result = subprocess.run(
                [self.script_path, "--context-file", temp_file, "test prompt"],
                capture_output=True, text=True
            )

            # Should handle empty file gracefully - either succeed or fail gracefully
            self.assertNotEqual(result.returncode, 1)  # Should not be usage error
        finally:
            os.unlink(temp_file)

    def test_script_handles_nonexistent_context_file(self):
        """Test that script handles nonexistent context files gracefully"""
        result = subprocess.run(
            [self.script_path, "--context-file", "/nonexistent/file.txt", "test prompt"],
            capture_output=True, text=True
        )

        # Should handle missing file gracefully - either succeed or fail gracefully
        self.assertNotEqual(result.returncode, 1)  # Should not be usage error

    def test_curl_version_parsing_robustness(self):
        """Test that script handles malformed curl version output gracefully"""
        # Create a mock curl that outputs unexpected version format
        with tempfile.TemporaryDirectory() as temp_dir:
            mock_curl_path = os.path.join(temp_dir, "curl")

            # Create mock curl with problematic version output
            with open(mock_curl_path, 'w') as f:
                f.write('''#!/bin/bash
if [[ "$1" == "--version" ]]; then
    echo "curl weird.format.unknown (some unusual output)"
    exit 0
fi
exec /usr/bin/curl "$@"
''')
            os.chmod(mock_curl_path, 0o755)

            # Test with problematic curl in PATH
            env = os.environ.copy()
            env['PATH'] = f"{temp_dir}:{env['PATH']}"

            result = subprocess.run(
                [self.script_path, "test robustness", "--no-auto-context"],
                capture_output=True, text=True, env=env
            )

            # Script should handle malformed curl version gracefully
            # Either succeed (if API key available) or fail with API key error (not parsing error)
            if result.returncode != 0:
                # Should not fail due to curl version parsing issues
                error_output = result.stderr.lower()
                self.assertNotIn("integer expression expected", error_output)
                self.assertNotIn("unbound variable", error_output)
                # Should be API key related error if it fails
                if "error" in error_output:
                    self.assertIn("api", error_output)


class TestConversationContextExtractionBugFix(unittest.TestCase):
    """Test the conversation context extraction bug fix with proper TDD"""

    def setUp(self):
        """Set up test environment"""
        self.temp_dir = tempfile.mkdtemp()
        self.projects_dir = Path(self.temp_dir) / ".claude" / "projects"
        self.projects_dir.mkdir(parents=True)

    def tearDown(self):
        """Clean up temporary directories"""
        shutil.rmtree(self.temp_dir)

    def _create_test_conversation_file(self, project_dir, content="test conversation"):
        """Helper to create a test conversation file"""
        conv_file = project_dir / "test.jsonl"
        # Create proper JSONL format
        jsonl_content = json.dumps({
            "type": "user",
            "message": {"content": [{"type": "text", "text": content}]},
            "timestamp": "2024-01-01T12:00:00Z"
        })
        conv_file.write_text(jsonl_content)
        return conv_file

    def test_extract_conversation_context_with_hash_match(self):
        """Test that hash-based directory matching works"""
        # This should work (baseline test)
        current_path = "/Users/test/worktree_cereb"

        # Create hash-based directory (should match directly)
        sanitized = _sanitize_path(current_path)
        hash_project_dir = self.projects_dir / sanitized
        hash_project_dir.mkdir()
        self._create_test_conversation_file(hash_project_dir, "hash match test")

        with patch('extract_conversation_context.os.getcwd') as mock_getcwd, \
             patch('extract_conversation_context.Path.home') as mock_home:

            mock_getcwd.return_value = current_path
            mock_home.return_value = Path(self.temp_dir)

            result = extract_conversation_context_func()

            self.assertNotEqual(result, "", "Hash-based matching should work")
            self.assertIn("hash match test", result)

    def test_extract_conversation_context_fallback_pattern_bug(self):
        """Test the specific fallback pattern bug - THIS IS THE CORE BUG TEST"""
        # This test captures the exact bug: pattern '*worktree_cereb*' not matching
<<<<<<< HEAD
        # '-Users-USER-projects-your-project-com-worktree-cereb'

        current_path = "/Users/USER/projects/your-project.com/worktree_cereb"
        claude_dir_name = "-Users-USER-projects-your-project-com-worktree-cereb"
=======
        # '-Users-$USER-projects-your-project-com-worktree-cereb'

        current_path = "/Users/$USER/projects/your-project.com/worktree_cereb"
        claude_dir_name = "-Users-$USER-projects-your-project-com-worktree-cereb"
>>>>>>> 8fabcf3d

        # Create Claude directory with the problematic name
        claude_project_dir = self.projects_dir / claude_dir_name
        claude_project_dir.mkdir()
        self._create_test_conversation_file(claude_project_dir, "fallback pattern test")

        with patch('extract_conversation_context.os.getcwd') as mock_getcwd, \
             patch('extract_conversation_context.Path.home') as mock_home:

            mock_getcwd.return_value = current_path
            mock_home.return_value = Path(self.temp_dir)

            result = extract_conversation_context_func()

            # This should NOT be empty - if it is, the bug exists
            self.assertNotEqual(result, "", "Fallback pattern should find conversation in Claude directory")
            self.assertIn("fallback pattern test", result)

    def test_cross_platform_fallback_patterns(self):
        """Test fallback patterns work across different platforms"""
        test_cases = [
            # macOS
            ("/Users/dev/projects/worktree_cereb", "-Users-dev-projects-worktree-cereb"),
            # Linux
            ("/home/dev/projects/worktree_cereb", "-home-dev-projects-worktree-cereb"),
            # WSL
            ("/mnt/c/dev/projects/worktree_cereb", "-mnt-c-dev-projects-worktree-cereb"),
        ]

        for current_path, claude_dir_name in test_cases:
            with self.subTest(current_path=current_path):
                # Clean up previous test directories
                for existing_dir in self.projects_dir.iterdir():
                    if existing_dir.is_dir():
                        shutil.rmtree(existing_dir)

                # Create Claude directory
                claude_project_dir = self.projects_dir / claude_dir_name
                claude_project_dir.mkdir()
                self._create_test_conversation_file(claude_project_dir, f"platform test {current_path}")

                with patch('extract_conversation_context.os.getcwd') as mock_getcwd, \
                     patch('extract_conversation_context.Path.home') as mock_home:

                    mock_getcwd.return_value = current_path
                    mock_home.return_value = Path(self.temp_dir)

                    result = extract_conversation_context_func()

                    self.assertNotEqual(result, "", f"Should find conversation for path: {current_path}")
                    self.assertIn(f"platform test {current_path}", result)

    def test_underscore_to_hyphen_conversion(self):
        """Test that underscore to hyphen conversion works in fallback patterns"""
        # Test case where directory name has underscores but Claude dir has hyphens
        current_path = "/Users/dev/my_test_project"
        claude_dir_name = "-Users-dev-my-test-project"  # underscores become hyphens

        claude_project_dir = self.projects_dir / claude_dir_name
        claude_project_dir.mkdir()
        self._create_test_conversation_file(claude_project_dir, "underscore conversion test")

        with patch('extract_conversation_context.os.getcwd') as mock_getcwd, \
             patch('extract_conversation_context.Path.home') as mock_home:

            mock_getcwd.return_value = current_path
            mock_home.return_value = Path(self.temp_dir)

            result = extract_conversation_context_func()

            self.assertNotEqual(result, "", "Should handle underscore to hyphen conversion")
            self.assertIn("underscore conversion test", result)

    def test_no_conversation_files_found(self):
        """Test behavior when directory exists but no conversation files"""
        current_path = "/Users/dev/empty_project"
        claude_dir_name = "-Users-dev-empty-project"

        # Create directory but NO conversation files
        claude_project_dir = self.projects_dir / claude_dir_name
        claude_project_dir.mkdir()

        with patch('extract_conversation_context.os.getcwd') as mock_getcwd, \
             patch('extract_conversation_context.Path.home') as mock_home:

            mock_getcwd.return_value = current_path
            mock_home.return_value = Path(self.temp_dir)

            result = extract_conversation_context_func()

            self.assertEqual(result, "", "Should return empty string when no conversation files found")


class TestPathSanitizationAdvanced(unittest.TestCase):
    """Test path sanitization function works correctly"""

    def test_sanitize_path_format(self):
        """Test that _sanitize_path produces correct format"""
        test_paths = [
            "/Users/test/worktree_cereb",
            "/home/user/worktree_cereb",
            "/mnt/c/dev/worktree_cereb",
        ]

        for path in test_paths:
            with self.subTest(path=path):
                result = _sanitize_path(path)

                # Should be format: dirname-hash
                parts = result.split('-')
                self.assertEqual(len(parts), 2, f"Should have format 'dirname-hash': {result}")
                self.assertEqual(parts[0], "worktree_cereb", f"Directory name preserved: {result}")
                self.assertEqual(len(parts[1]), 12, f"Hash should be 12 chars: {result}")
                self.assertTrue(parts[1].isalnum(), f"Hash should be alphanumeric: {result}")

    def test_sanitize_path_uniqueness(self):
        """Test that different paths generate different hashes"""
        path1 = "/Users/test/worktree_cereb"
        path2 = "/home/user/worktree_cereb"

        result1 = _sanitize_path(path1)
        result2 = _sanitize_path(path2)

        self.assertNotEqual(result1, result2, "Different paths should generate different sanitized names")


class TestConversationContextChronologicalOrdering(unittest.TestCase):
    """Test chronological ordering and timestamp functionality"""

    def setUp(self):
        """Set up test environment"""
        self.temp_dir = tempfile.mkdtemp()
        self.projects_dir = Path(self.temp_dir) / '.claude' / 'projects'
        self.projects_dir.mkdir(parents=True)

    def tearDown(self):
        """Clean up test environment"""
        shutil.rmtree(self.temp_dir)

    def test_chronological_order_and_timestamps(self):
        """Test that messages are in chronological order (oldest first) with timestamps"""
        current_path = "/Users/test/chronology_test"
        hash_project_dir = self.projects_dir / f"chronology_test-{hashlib.sha256(current_path.encode()).hexdigest()[:12]}"
        hash_project_dir.mkdir()

        # Create JSONL with multiple messages with explicit timestamps
        conv_file = hash_project_dir / "test.jsonl"

        # Create messages with different timestamps - NOTE: reversed input order to test sorting
        messages = [
            {"type": "user", "message": {"content": "Third message (newest)"}, "timestamp": "2024-01-01T12:30:00Z"},
            {"type": "assistant", "message": {"content": "Second response"}, "timestamp": "2024-01-01T12:20:00Z"},
            {"type": "user", "message": {"content": "First message (oldest)"}, "timestamp": "2024-01-01T12:10:00Z"},
        ]

        # Write messages in reverse chronological order to test sorting
        jsonl_content = '\n'.join([json.dumps(msg) for msg in messages])
        conv_file.write_text(jsonl_content)

        with patch('extract_conversation_context.os.getcwd') as mock_getcwd, \
             patch('extract_conversation_context.Path.home') as mock_home:

            mock_getcwd.return_value = current_path
            mock_home.return_value = Path(self.temp_dir)

            result = extract_conversation_context_func()

            # Test that result is not empty
            self.assertNotEqual(result, "", "Should extract conversation with timestamps")

            # Test chronological order: First message should appear before Third message
            first_pos = result.find("First message (oldest)")
            third_pos = result.find("Third message (newest)")
            self.assertNotEqual(first_pos, -1, "Should contain first message")
            self.assertNotEqual(third_pos, -1, "Should contain third message")
            self.assertLess(first_pos, third_pos, "First message should appear BEFORE third message in output")

            # Test timestamps are included in output
            self.assertIn("12:10:00Z", result, "Should include oldest timestamp")
            self.assertIn("12:30:00Z", result, "Should include newest timestamp")


class TestInvisibleContextExtraction(unittest.TestCase):
    """Test invisible context extraction functionality in cerebras_direct.sh"""

    def setUp(self):
        """Set up test environment"""
        self.script_path = str((Path(__file__).resolve().parents[1] / "cerebras_direct.sh").resolve())
        self.temp_dir = tempfile.mkdtemp()
        self.projects_dir = Path(self.temp_dir) / ".claude" / "projects"
        self.projects_dir.mkdir(parents=True)

        # Create a mock conversation file
        current_path = os.getcwd()
        sanitized_path = _sanitize_path(current_path)
        self.project_dir = self.projects_dir / sanitized_path
        self.project_dir.mkdir()

        # Create test conversation data
        conversation_data = [
            {
                "type": "user",
                "message": {"content": "Test user message for invisible context"},
                "timestamp": "2025-08-26T01:00:00Z"
            },
            {
                "type": "assistant",
                "message": {"content": [{"type": "text", "text": "Test assistant response for invisible context"}]},
                "timestamp": "2025-08-26T01:00:01Z"
            }
        ]

        self.jsonl_file = self.project_dir / "test_conversation.jsonl"
        with open(self.jsonl_file, 'w') as f:
            for record in conversation_data:
                f.write(json.dumps(record) + '\n')

    def tearDown(self):
        """Clean up test environment"""
        shutil.rmtree(self.temp_dir)

    def test_invisible_context_extraction_static_checks(self):
        """Test that invisible context extraction logic is present in script (static analysis)"""
        # This test performs static analysis of the script content to verify
        # that invisible context extraction logic exists, without attempting
        # dynamic behavior testing which is complex due to API key requirements

        with open(self.script_path, 'r') as f:
            script_content = f.read()

        # Verify invisible context extraction logic is present
        self.assertIn("AUTO_CONTEXT_FILE=", script_content,
                     "Script should contain automatic context file variable")
        self.assertIn("extract_conversation_context.py", script_content,
                     "Script should reference context extraction script")
        self.assertTrue(("2>/dev/null" in script_content) or ("2> /dev/null" in script_content),
                        "Script should have silent operation redirect (2>/dev/null or 2> /dev/null)")
        self.assertIn("rm -f", script_content,
                     "Script should have cleanup logic")
        self.assertIn("mktemp", script_content,
                     "Script should use mktemp for temporary file creation")
        self.assertIn("trap cleanup EXIT", script_content,
                     "Script should have trap-based cleanup on exit")

    def test_no_auto_context_flag_works(self):
        """Test that --no-auto-context flag disables automatic context extraction"""
        # Remove API keys to avoid actual calls
        env = os.environ.copy()
        env.pop('CEREBRAS_API_KEY', None)
        env.pop('OPENAI_API_KEY', None)

        # Run with --no-auto-context flag
        result = subprocess.run(
            [self.script_path, "--no-auto-context", "test prompt"],
            capture_output=True, text=True, env=env
        )

        # Should still fail due to missing API key but flag should be recognized
        output = result.stderr + result.stdout
        self.assertEqual(result.returncode, 2)  # API key error, not usage error
        self.assertIn("CEREBRAS_API_KEY", output)

    def test_context_extraction_script_integration(self):
        """Test that the context extraction script is properly integrated"""
        # Verify the script exists and is referenced correctly
        script_dir = Path(self.script_path).parent
        extract_script = script_dir / "extract_conversation_context.py"

        self.assertTrue(extract_script.exists(), "extract_conversation_context.py should exist")

        # Verify script references the extraction script correctly
        with open(self.script_path, 'r') as f:
            script_content = f.read()

        self.assertIn('EXTRACT_SCRIPT="$SCRIPT_DIR/extract_conversation_context.py"', script_content)
        self.assertIn('python3 "$EXTRACT_SCRIPT"', script_content)

    def test_branch_safe_temp_file_naming(self):
        """Test that temporary files use branch-safe naming"""
        with open(self.script_path, 'r') as f:
            script_content = f.read()

        # Verify branch-safe temp file creation
        self.assertIn('git branch --show-current', script_content)
        # Check for current branch-safe patterns in the script (updated for macOS compatibility)
        self.assertTrue(
            'cerebras_ctxXXXXXX' in script_content or
            'cerebras_request_${CURRENT_BRANCH_FOR_TEMP}XXXXXX' in script_content,
            "Script should contain branch-safe temporary file naming patterns with trailing X's for macOS compatibility"
        )
        self.assertIn("sed 's/[^a-zA-Z0-9_-]/_/g'", script_content)  # Character sanitization

    def test_token_limit_consolidation(self):
        """Test that token limit is consolidated to Python script only"""
        with open(self.script_path, 'r') as f:
            script_content = f.read()

        # Shell script should not contain any token limit references
        self.assertNotIn('TOKEN_LIMIT=', script_content)
        self.assertNotIn('20000', script_content)
        self.assertNotIn('50000', script_content)

        # Python script should have the consolidated 260K limit
        python_script_path = os.path.join(os.path.dirname(self.script_path), 'extract_conversation_context.py')
        with open(python_script_path, 'r') as f:
            python_content = f.read()
        self.assertIn('DEFAULT_MAX_TOKENS = 260000', python_content)

    def test_silent_operation_no_claude_visibility(self):
        """Test that all context operations are invisible to Claude Code CLI"""
        with open(self.script_path, 'r') as f:
            script_content = f.read()

        # Verify all context operations are redirected to /dev/null
        self.assertIn('2>/dev/null', script_content)

        # Verify no echo or visible operations for context extraction (except debug logging)
        context_section = script_content.split("# Invisible automatic context extraction")[1].split("# Claude Code system prompt")[0]

        # Should not have echo statements in the context extraction section (except debug)
        echo_statements = [line for line in context_section.split('\n') if 'echo ' in line and not line.strip().startswith('#')]
        # Filter out debug echo statement if it exists (we added it temporarily for testing)
        non_debug_echo = [echo for echo in echo_statements if 'DEBUG:' not in echo and 'debug' not in echo.lower()]

        self.assertEqual(len(non_debug_echo), 0, f"Context extraction should have no visible echo statements: {non_debug_echo}")

    def test_automatic_cleanup_logic(self):
        """Test that automatic cleanup removes temporary files"""
        with open(self.script_path, 'r') as f:
            script_content = f.read()

        # Verify cleanup logic exists at the end
        self.assertIn("rm -f", script_content)
        self.assertIn("AUTO_CONTEXT_FILE", script_content)

        # Verify cleanup is conditional and safe
        cleanup_lines = [line for line in script_content.split('\n') if 'rm -f' in line and 'AUTO_CONTEXT_FILE' in line]
        self.assertGreater(len(cleanup_lines), 0, "Should have automatic cleanup logic")

        # Verify cleanup is wrapped in conditional check
        self.assertIn('if [ -n "$AUTO_CONTEXT_FILE" ]', script_content)
        self.assertIn('[ -f "$AUTO_CONTEXT_FILE" ]', script_content)

    def test_light_mode_flag_recognized(self):
        """Test that --light flag is recognized"""
        # Remove API keys to avoid actual calls
        env = os.environ.copy()
        env.pop('CEREBRAS_API_KEY', None)
        env.pop('OPENAI_API_KEY', None)

        # Run with --light flag
        result = subprocess.run(
            [self.script_path, "--light", "test prompt"],
            capture_output=True, text=True, env=env
        )

        # Should still fail due to missing API key but flag should be recognized
        output = result.stderr + result.stdout
        self.assertEqual(result.returncode, 2)  # API key error, not usage error
        self.assertIn("CEREBRAS_API_KEY", output)

    def test_light_mode_with_context_file(self):
        """Test that --light flag works with --context-file parameter"""
        # Create a temporary context file
        with tempfile.NamedTemporaryFile(mode='w', suffix='.txt', delete=False) as f:
            f.write("Test context from previous conversation")
            temp_file = f.name

        try:
            # Remove API keys to avoid actual calls
            env = os.environ.copy()
            env.pop('CEREBRAS_API_KEY', None)
            env.pop('OPENAI_API_KEY', None)

            # Run with --light flag and context file
            result = subprocess.run(
                [self.script_path, "--light", "--context-file", temp_file, "test prompt"],
                capture_output=True, text=True, env=env
            )

            # Should still fail due to missing API key but flags should be recognized
            output = result.stderr + result.stdout
            self.assertEqual(result.returncode, 2)  # API key error, not usage error
            self.assertIn("CEREBRAS_API_KEY", output)
        finally:
            os.unlink(temp_file)

    def test_light_mode_help_display(self):
        """Test that --light flag is shown in help display"""
        result = subprocess.run([self.script_path], capture_output=True, text=True)

        # Should show usage message with --light flag
        output = (result.stdout or "") + (result.stderr or "")
        self.assertIn("--light", output)
        self.assertIn("Use light mode (no system prompts for faster generation)", output)


if __name__ == '__main__':
    # Run tests with verbose output
    unittest.main(verbosity=2)<|MERGE_RESOLUTION|>--- conflicted
+++ resolved
@@ -415,17 +415,10 @@
     def test_extract_conversation_context_fallback_pattern_bug(self):
         """Test the specific fallback pattern bug - THIS IS THE CORE BUG TEST"""
         # This test captures the exact bug: pattern '*worktree_cereb*' not matching
-<<<<<<< HEAD
-        # '-Users-USER-projects-your-project-com-worktree-cereb'
-
-        current_path = "/Users/USER/projects/your-project.com/worktree_cereb"
-        claude_dir_name = "-Users-USER-projects-your-project-com-worktree-cereb"
-=======
         # '-Users-$USER-projects-your-project-com-worktree-cereb'
 
         current_path = "/Users/$USER/projects/your-project.com/worktree_cereb"
         claude_dir_name = "-Users-$USER-projects-your-project-com-worktree-cereb"
->>>>>>> 8fabcf3d
 
         # Create Claude directory with the problematic name
         claude_project_dir = self.projects_dir / claude_dir_name
