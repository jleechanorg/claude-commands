---
description: Get multi-model second opinion on design, code review, or bugs
aliases: [secondopinion]
type: ai
execution_mode: immediate
---

# Second Opinion Command

Get comprehensive multi-model AI feedback on your code, design decisions, or bug analysis.

**🚀 Uses command-line approach to bypass 25K token limits and send full PR context!**

## Usage

```bash
# Get second opinion on current PR branch
/secondo

# Specify feedback type
/secondo design
/secondo code-review
/secondo bugs

# With specific question
/secondo "Should I use Redis or in-memory caching for rate limiting?"
```

## How It Works

This command uses a direct approach with auth-cli.mjs for secure token management:

1. **Authentication** (Auto-Refresh):
   - Uses `~/.claude/scripts/auth-cli.mjs token` for secure token retrieval
   - Automatically refreshes expired ID tokens using refresh token (silent, no browser popup)
   - ID tokens expire after 1 hour, refresh tokens enable 30+ day sessions
   - Only opens browser for initial login or if refresh token expires

2. **Gather Full PR Context** *(automated via `build_second_opinion_request.py`)*:
   - Resolve branch + base reference (prefers `SECOND_OPINION_BASE_REF`, falls back to `origin/main` → `main` → `master`)
   - Capture `git status --short`, `git diff --stat`, and recent commits for orientation
   - Generate a full diff versus the base ref (truncated to stay under token budgets with explicit notices)
   - Attach per-file patches (up to configurable limit) so the MCP tool sees real code snippets instead of summaries

3. **Build Comprehensive Request**:
   - Create detailed analysis request (optimized to stay under 25K tokens)
   - Include all relevant code context
   - Add production context and testing requirements

4. **Direct MCP Server Call**:
   - Uses HTTPie with auto-refreshed Bearer token
   - Sends to: `https://ai-universe-backend-dev-114133832173.us-central1.run.app/mcp`
   - Handles streaming responses properly
   - Saves results locally

5. **Multi-Model Analysis**:
   - Gemini (Primary model)
   - Perplexity (Secondary)
   - OpenAI (Secondary)
   - Synthesis with 50+ authoritative sources

6. **Results Display**:
   - Save comprehensive report to `tmp/secondo_analysis_[timestamp].md`
   - Display verdict and key findings
   - Show token usage and cost breakdown

## Implementation Protocol

When executing `/second_opinion` or `/secondo`:

### Step 0: Authentication Setup (Auto-Refresh)
```bash
# Verify auth-cli.mjs is installed
if [ ! -f "$HOME/.claude/scripts/auth-cli.mjs" ]; then
  echo "❌ auth-cli.mjs not found. Run /localexportcommands to install"
  exit 1
fi

# CRITICAL: Use AI Universe Firebase credentials (not worldarchitecture-ai)
<<<<<<< HEAD
export FIREBASE_PROJECT_ID="${AI_UNIVERSE_FIREBASE_PROJECT_ID:-ai-universe-b3551}"
export FIREBASE_AUTH_DOMAIN="${AI_UNIVERSE_FIREBASE_AUTH_DOMAIN:-ai-universe-b3551.firebaseapp.com}"
export FIREBASE_API_KEY="${AI_UNIVERSE_FIREBASE_API_KEY:-AIzaSyAffORoaxiMslvZVVCNSqvT_20_kLh6ZJc}"
=======
export FIREBASE_PROJECT_ID="${AI_UNIVERSE_FIREBASE_PROJECT_ID:-<your-firebase-project-id>}"
export FIREBASE_AUTH_DOMAIN="${AI_UNIVERSE_FIREBASE_AUTH_DOMAIN:-<your-firebase-project-id>.firebaseapp.com}"
export FIREBASE_API_KEY="${AI_UNIVERSE_FIREBASE_API_KEY:-<YOUR_FIREBASE_API_KEY>}"
>>>>>>> 8fabcf3d

# Get token (auto-refreshes if expired using refresh token)
# This is silent - only prompts for login if refresh token is invalid/missing
TOKEN=$(node ~/.claude/scripts/auth-cli.mjs token)

# If this fails, user needs to authenticate with AI Universe credentials
if [ $? -ne 0 ]; then
  echo "❌ Authentication failed. Please run:"
<<<<<<< HEAD
  echo "   FIREBASE_PROJECT_ID=ai-universe-b3551 \\"
  echo "   FIREBASE_AUTH_DOMAIN=ai-universe-b3551.firebaseapp.com \\"
  echo "   FIREBASE_API_KEY=AIzaSyAffORoaxiMslvZVVCNSqvT_20_kLh6ZJc \\"
=======
  echo "   FIREBASE_PROJECT_ID=<your-firebase-project-id> \\"
  echo "   FIREBASE_AUTH_DOMAIN=<your-firebase-project-id>.firebaseapp.com \\"
  echo "   FIREBASE_API_KEY=<YOUR_FIREBASE_API_KEY> \\"
>>>>>>> 8fabcf3d
  echo "   node ~/.claude/scripts/auth-cli.mjs login"
  exit 1
fi
```

**Key Behavior**:
<<<<<<< HEAD
- **AI Universe Credentials Required**: Uses `ai-universe-b3551` Firebase project (NOT worldarchitecture-ai)
=======
- **AI Universe Credentials Required**: Uses `<your-firebase-project-id>` Firebase project (NOT worldarchitecture-ai)
>>>>>>> 8fabcf3d
- **Seamless Auto-Refresh**: Automatically renews ID tokens using refresh token (no browser popup)
- **30+ Day Sessions**: Refresh tokens enable long-lived sessions without re-authentication
- **Browser Only When Needed**: Only opens browser for initial login or if refresh token expires
- **Same Token File**: Uses `~/.ai-universe/auth-token.json` (exact same as AI Universe repo)

### Step 1: Gather PR Context *(now automated)*

`skills/second_opinion_workflow/scripts/request_second_opinion.sh` calls
`build_second_opinion_request.py` to harvest the full PR delta. The helper:

- Resolves the comparison base (env override `SECOND_OPINION_BASE_REF`, then `origin/main` → `main` → `master`, finally `HEAD^`).
- Captures branch name, repo root, remote URL, `git status --short`, `git diff --stat`, recent commits, and the full diff.
- Extracts per-file patches for up to `SECOND_OPINION_MAX_FILES` (default 20) with truncation markers when limits are hit.
- Annotates the payload with `gitContextNotices` so the MCP tool sees exactly what was trimmed.

Manual usage if you want to inspect the payload directly:

```bash
python3 skills/second_opinion_workflow/scripts/build_second_opinion_request.py \
  /tmp/secondo_request.json \
  "What should I double-check before merging?" \
  3 \
  origin/main
```

Tune the capture limits with environment variables:

```bash
export SECOND_OPINION_BASE_REF=origin/main   # override comparison base
export SECOND_OPINION_MAX_FILES=25           # number of per-file patches to attach
export SECOND_OPINION_MAX_DIFF_CHARS=32000   # full diff char budget
export SECOND_OPINION_MAX_PATCH_CHARS=8000   # per-file diff char budget
```

### Step 2: Build Analysis Request

The generated payload now includes the git context automatically:

```json
{
  "jsonrpc": "2.0",
  "method": "tools/call",
  "params": {
    "name": "agent.second_opinion",
    "arguments": {
      "question": "Should I land this patch set as-is?",
      "maxOpinions": 3,
      "gitContext": {
        "branch": "feature/refactor",
        "base": "origin/main",
        "diffstat": "…",
        "recentCommits": "…",
        "changedFiles": [
          {"status": "M", "path": "$PROJECT_ROOT/api/routes.py"},
          {"status": "A", "path": "$PROJECT_ROOT/services/cache.py"}
        ],
        "patches": {
          "$PROJECT_ROOT/api/routes.py": "@@ -42,6 +42,15 @@ …",
          "$PROJECT_ROOT/services/cache.py": "@@ -0,0 +1,200 @@ …"
        },
        "limits": {
          "maxFiles": 20,
          "diffCharLimit": 24000,
          "patchCharLimit": 6000
        }
      },
      "gitContextNotices": [
        "git diff origin/main...HEAD truncated by 1520 characters (limit 24000)."
      ]
    }
  },
  "id": 1
}
```

> 💡 You can still tailor the natural-language question, but you no longer need to paste diff snippets manually—the helper attaches them for you.

### Step 3: Execute Request

```bash
# Call MCP server with HTTPie (matches request_second_opinion.sh)
http POST "https://ai-universe-backend-dev-114133832173.us-central1.run.app/mcp" \
  "Accept:application/json, text/event-stream" \
  "Authorization:Bearer $TOKEN" \
  < /tmp/secondo_request.json \
  --timeout=180 \
  --print=b > /tmp/secondo_response.json

# Check if successful
if [ $? -eq 0 ] && [ -s /tmp/secondo_response.json ]; then
  echo "✅ Analysis complete"
else
  echo "❌ Request failed"
  exit 1
fi
```

### Step 4: Parse and Display Results

Extract from `/tmp/secondo_response.json`:
1. Parse the JSON response (look for `result.content[0].text`)
2. Extract verdict, token counts, costs, sources
3. Save formatted report to `tmp/secondo_analysis_[timestamp].md`
4. Display key findings to user

**Example parsing**:
```bash
# Extract the main response text
jq -r '.result.content[0].text' /tmp/secondo_response.json > /tmp/secondo_parsed.txt

# Extract metrics if available
TOKENS=$(jq -r '.result.content[0].text' /tmp/secondo_response.json | grep -o 'Total Tokens: [0-9,]*' | head -1)
COST=$(jq -r '.result.content[0].text' /tmp/secondo_response.json | grep -o 'Total Cost: \$[0-9.]*' | head -1)
```

## Token Optimization

**Maximum token budget**: 24,900 tokens (stay under 25K limit)

**Allocation strategy**:
- **Request overhead**: ~100 tokens (JSON structure)
- **Question/context**: ~500-1000 words (optimize for clarity)
- **Git diff stats**: Full output (~100-500 tokens)
- **Critical code sections**: ~15K tokens (selective, not full files)
- **Commit messages**: ~200 tokens
- **Metadata**: ~100 tokens

**Tips to maximize context**:
1. Include git diff --stat (compact, informative)
2. Select critical changed sections (not full files)
3. Prioritize files with complex logic changes
4. Keep question focused (~500 words)
5. Skip unchanged context

## Authentication & Rate Limits

**Authentication**: Required via Firebase OAuth (exact same as AI Universe repo)
- **Initial Login**: `node ~/.claude/scripts/auth-cli.mjs login` (browser-based OAuth, run outside Claude Code)
- **Check Status**: `node ~/.claude/scripts/auth-cli.mjs status` (view current auth status)
- **Token Location**: `~/.ai-universe/auth-token.json` (ID token + refresh token)
- **Session Duration**: 30+ days (refresh tokens auto-renew ID tokens silently)
- **Auto-Refresh**: `/secondo` automatically refreshes expired ID tokens (no browser popup needed)

**Token Lifecycle**:
- **ID Token**: Expires after 1 hour (Firebase security policy)
- **Refresh Token**: Enables automatic ID token renewal for 30+ days
- **Auto-Renewal**: Silent, seamless - only opens browser if refresh token expires

**When You'll Need to Re-authenticate**:
- Initial setup (no token file exists)
- After 30+ days (when refresh token expires)
- If token file is corrupted or manually deleted

**Rate Limits**: Applied per authenticated user based on Firebase account

**Practical limits**:
- Server timeout: 180 seconds max
- Token limit: 25,000 tokens per response
- Cost: ~$0.10 per full PR analysis (3 models)

## Output Format

Display results in markdown with:
- 📊 **Summary**: Models used, tokens, cost, sources
- 🎯 **Verdict**: Unanimous consensus or majority opinion
- ⚠️ **Critical Issues**: Security, correctness, production safety
- 💡 **Model Perspectives**: Individual model insights
- ✅ **Validation**: What was confirmed as correct
- 🔗 **Sources**: Authoritative references (50+)

**Save to**: `tmp/secondo_analysis_[timestamp].md`

## Success Criteria

✅ Request completes successfully (curl exit code 0)
✅ Response file is non-empty
✅ Response contains valid JSON with `result.content`
✅ Analysis report saved to tmp directory
✅ User sees verdict and key findings

## Error Handling

**Common issues**:
1. **Token limit exceeded**: Reduce code context, keep question focused
2. **Timeout**: Complex analysis may take 60-120 seconds, use `--max-time 180`
3. **Empty response**: Check curl exit code, verify network connectivity
4. **JSON parse error**: Response may be streaming format, extract text content first

## Example Execution Flow

```
User: /secondo

1. Gather PR context:
   ✓ Branch: fix_mcp
   ✓ Changed files: 18 files (+2448/-799)
   ✓ Git diff saved to /tmp/secondo_diff_full.txt
   ✓ Commits: 5 commits analyzed

2. Build analysis request:
   ✓ Question: 487 words
   ✓ Code context: 14,250 tokens
   ✓ Total estimated: 23,890 tokens (95.6% of limit)

3. Execute request:
   ✓ curl -X POST [MCP endpoint]
   ✓ Response: 73KB received in 47 seconds
   ✓ Status: HTTP 200 OK

4. Parse results:
   ✓ Models: 3 (Gemini, Perplexity, OpenAI)
   ✓ Total tokens: 24,964
   ✓ Total cost: $0.10193
   ✓ Sources: 52 authoritative references

5. Display verdict:
   🎯 UNANIMOUS VERDICT: CORRECT (with caveats)

   ✅ Fix is safe for production
   ⚠️ Array initialization discipline required
   📊 Report saved: tmp/secondo_analysis_20251031_1847.md
```<|MERGE_RESOLUTION|>--- conflicted
+++ resolved
@@ -77,15 +77,9 @@
 fi
 
 # CRITICAL: Use AI Universe Firebase credentials (not worldarchitecture-ai)
-<<<<<<< HEAD
-export FIREBASE_PROJECT_ID="${AI_UNIVERSE_FIREBASE_PROJECT_ID:-ai-universe-b3551}"
-export FIREBASE_AUTH_DOMAIN="${AI_UNIVERSE_FIREBASE_AUTH_DOMAIN:-ai-universe-b3551.firebaseapp.com}"
-export FIREBASE_API_KEY="${AI_UNIVERSE_FIREBASE_API_KEY:-AIzaSyAffORoaxiMslvZVVCNSqvT_20_kLh6ZJc}"
-=======
 export FIREBASE_PROJECT_ID="${AI_UNIVERSE_FIREBASE_PROJECT_ID:-<your-firebase-project-id>}"
 export FIREBASE_AUTH_DOMAIN="${AI_UNIVERSE_FIREBASE_AUTH_DOMAIN:-<your-firebase-project-id>.firebaseapp.com}"
 export FIREBASE_API_KEY="${AI_UNIVERSE_FIREBASE_API_KEY:-<YOUR_FIREBASE_API_KEY>}"
->>>>>>> 8fabcf3d
 
 # Get token (auto-refreshes if expired using refresh token)
 # This is silent - only prompts for login if refresh token is invalid/missing
@@ -94,26 +88,16 @@
 # If this fails, user needs to authenticate with AI Universe credentials
 if [ $? -ne 0 ]; then
   echo "❌ Authentication failed. Please run:"
-<<<<<<< HEAD
-  echo "   FIREBASE_PROJECT_ID=ai-universe-b3551 \\"
-  echo "   FIREBASE_AUTH_DOMAIN=ai-universe-b3551.firebaseapp.com \\"
-  echo "   FIREBASE_API_KEY=AIzaSyAffORoaxiMslvZVVCNSqvT_20_kLh6ZJc \\"
-=======
   echo "   FIREBASE_PROJECT_ID=<your-firebase-project-id> \\"
   echo "   FIREBASE_AUTH_DOMAIN=<your-firebase-project-id>.firebaseapp.com \\"
   echo "   FIREBASE_API_KEY=<YOUR_FIREBASE_API_KEY> \\"
->>>>>>> 8fabcf3d
   echo "   node ~/.claude/scripts/auth-cli.mjs login"
   exit 1
 fi
 ```
 
 **Key Behavior**:
-<<<<<<< HEAD
-- **AI Universe Credentials Required**: Uses `ai-universe-b3551` Firebase project (NOT worldarchitecture-ai)
-=======
 - **AI Universe Credentials Required**: Uses `<your-firebase-project-id>` Firebase project (NOT worldarchitecture-ai)
->>>>>>> 8fabcf3d
 - **Seamless Auto-Refresh**: Automatically renews ID tokens using refresh token (no browser popup)
 - **30+ Day Sessions**: Refresh tokens enable long-lived sessions without re-authentication
 - **Browser Only When Needed**: Only opens browser for initial login or if refresh token expires
