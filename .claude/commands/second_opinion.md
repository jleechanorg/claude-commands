---
description: Get multi-model second opinion on design, code review, or bugs
aliases: [secondopinion]
type: ai
execution_mode: immediate
---

# Second Opinion Command

Get comprehensive multi-model AI feedback on your code, design decisions, or bug analysis.

**🚀 Uses command-line approach to bypass 25K token limits and send full PR context!**

---

## ⚠️ CRITICAL: AI Universe Server Routing (MANDATORY)

**This command MUST route ALL requests through the AI Universe MCP server.**

### The Only Valid Endpoint
Set an environment variable so the endpoint can switch between dev/stage/prod without editing docs:
```
export AI_UNIVERSE_MCP_ENDPOINT="${AI_UNIVERSE_MCP_ENDPOINT:-https://ai-universe-backend-dev-114133832173.us-central1.run.app/mcp}"
```
> Use the dev URL only as the default. Override `AI_UNIVERSE_MCP_ENDPOINT` for staging/production deployments.

### BANNED Anti-Patterns (NEVER DO THESE)

❌ **NEVER** call Gemini MCP tools directly (e.g., `mcp__gemini__*`, `mcp__google__*`)
❌ **NEVER** call Perplexity MCP tools directly (e.g., `mcp__perplexity__*`)
❌ **NEVER** call OpenAI MCP tools directly (e.g., `mcp__openai__*`)
❌ **NEVER** use WebSearch as a substitute for second opinion
❌ **NEVER** skip the AI Universe authentication flow
❌ **NEVER** construct direct API calls to Gemini/Perplexity/OpenAI endpoints

### WHY This Matters

The AI Universe server provides:
1. **Unified Authentication** - One OAuth flow for all models
2. **Cost Tracking** - Centralized billing and usage metrics
3. **multi-model orchestration** - Parallel calls to Gemini, Perplexity, OpenAI
4. **Synthesis Engine** - Combines responses into unified verdict
5. **Source Aggregation** - 50+ authoritative sources per analysis
6. **Rate Limiting** - Fair usage across all authenticated users

**If you call model MCPs directly, you bypass all these benefits and get inferior results.**

---

## Usage

```bash
# Get second opinion on current PR branch
/secondo

# Specify feedback type
/secondo design
/secondo code-review
/secondo bugs

# With specific question
/secondo "Should I use Redis or in-memory caching for rate limiting?"
```

## How It Works

This command uses a direct approach with auth-cli.mjs for secure token management:

1. **Authentication** (Auto-Refresh):
   - Uses `~/.claude/scripts/auth-cli.mjs token` for secure token retrieval
   - Automatically refreshes expired ID tokens using refresh token (silent, no browser popup)
   - ID tokens expire after 1 hour, refresh tokens enable 30+ day sessions
   - Only opens browser for initial login or if refresh token expires

2. **Gather Full PR Context** *(automated via `build_second_opinion_request.py`)*:
   - Resolve branch + base reference (prefers `SECOND_OPINION_BASE_REF`, falls back to `origin/main` → `main` → `master`)
   - Capture `git status --short`, `git diff --stat`, and recent commits for orientation
   - Generate a full diff versus the base ref (truncated to stay under token budgets with explicit notices)
   - Attach per-file patches (up to configurable limit) so the MCP tool sees real code snippets instead of summaries

3. **Build Comprehensive Request**:
   - Create detailed analysis request (optimized to stay under 25K tokens)
   - Include all relevant code context
   - Add production context and testing requirements

4. **Direct MCP Server Call**:
   - Uses HTTPie with auto-refreshed Bearer token
   - Sends to the endpoint specified by `AI_UNIVERSE_MCP_ENDPOINT` (dev URL is the default)
   - Handles streaming responses properly
   - Saves results locally

5. **Multi-Model Analysis**:
   - Gemini (Primary model)
   - Perplexity (Secondary)
   - OpenAI (Secondary)
   - Synthesis with 50+ authoritative sources

6. **Results Display**:
   - Save comprehensive report to `tmp/secondo_analysis_[timestamp].md`
   - Display verdict and key findings
   - Show token usage and cost breakdown

## Implementation Protocol

When executing `/second_opinion` or `/secondo`:

> **Testing note (documentation-only update):** This change clarifies routing and auth requirements for the existing workflow. No application code was modified, so no automated test suite was rerun for this documentation revision.

<<<<<<< HEAD
=======
> **Testing note (documentation-only update):** This change clarifies routing and auth requirements for the existing workflow. No application code was modified, so no automated test suite was rerun for this documentation revision.

>>>>>>> 06db8e35
### Step 0: Authentication Setup (Auto-Refresh)
```bash
# Verify auth-cli.mjs is installed
if [ ! -f "$HOME/.claude/scripts/auth-cli.mjs" ]; then
  echo "❌ auth-cli.mjs not found. Run /localexportcommands to install"
  exit 1
fi

# CRITICAL: Use AI Universe Firebase credentials (not worldarchitecture-ai)
export FIREBASE_PROJECT_ID="${AI_UNIVERSE_FIREBASE_PROJECT_ID:-<your-firebase-project-id>}"
export FIREBASE_AUTH_DOMAIN="${AI_UNIVERSE_FIREBASE_AUTH_DOMAIN:-<your-firebase-project-id>.firebaseapp.com}"
# API key must come from secure config (Secret Manager, env file, or `auth-cli.mjs` login).
export FIREBASE_API_KEY="${AI_UNIVERSE_FIREBASE_API_KEY:?Set AI_UNIVERSE_FIREBASE_API_KEY from secure config}"

# Get token (auto-refreshes if expired using refresh token)
# This is silent - only prompts for login if refresh token is invalid/missing
TOKEN=$(node ~/.claude/scripts/auth-cli.mjs token)

# If this fails, user needs to authenticate with AI Universe credentials
if [ $? -ne 0 ]; then
  echo "❌ Authentication failed. Please run:"
  echo "   FIREBASE_PROJECT_ID=<your-firebase-project-id> \\" 
  echo "   FIREBASE_AUTH_DOMAIN=<your-firebase-project-id>.firebaseapp.com \\" 
  echo "   FIREBASE_API_KEY=<your-ai-universe-firebase-api-key> \\" 
  echo "   node ~/.claude/scripts/auth-cli.mjs login"
  exit 1
fi
```

**Key Behavior**:
- **AI Universe Credentials Required**: Uses `<your-firebase-project-id>` Firebase project (NOT worldarchitecture-ai)
- **Seamless Auto-Refresh**: Automatically renews ID tokens using refresh token (no browser popup)
- **30+ Day Sessions**: Refresh tokens enable long-lived sessions without re-authentication
- **Browser Only When Needed**: Only opens browser for initial login or if refresh token expires
- **Same Token File**: Uses `~/.ai-universe/auth-token.json` (exact same as AI Universe repo)

### Step 1: Gather PR Context *(now automated)*

`skills/second_opinion_workflow/scripts/request_second_opinion.sh` calls
`build_second_opinion_request.py` to harvest the full PR delta. The helper:

- Resolves the comparison base (env override `SECOND_OPINION_BASE_REF`, then `origin/main` → `main` → `master`, finally `HEAD^`).
- Captures branch name, repo root, remote URL, `git status --short`, `git diff --stat`, recent commits, and the full diff.
- Extracts per-file patches for up to `SECOND_OPINION_MAX_FILES` (default 20) with truncation markers when limits are hit.
- Annotates the payload with `gitContextNotices` so the MCP tool sees exactly what was trimmed.

Manual usage if you want to inspect the payload directly:

```bash
python3 skills/second_opinion_workflow/scripts/build_second_opinion_request.py \
  /tmp/secondo_request.json \
  "What should I double-check before merging?" \
  3 \
  origin/main
```

Tune the capture limits with environment variables:

```bash
export SECOND_OPINION_BASE_REF=origin/main   # override comparison base
export SECOND_OPINION_MAX_FILES=25           # number of per-file patches to attach
export SECOND_OPINION_MAX_DIFF_CHARS=32000   # full diff char budget
export SECOND_OPINION_MAX_PATCH_CHARS=8000   # per-file diff char budget
```

### Step 2: Build Analysis Request

The generated payload now includes the git context automatically:

```json
{
  "jsonrpc": "2.0",
  "method": "tools/call",
  "params": {
    "name": "agent.second_opinion",
    "arguments": {
      "question": "Should I land this patch set as-is?",
      "maxOpinions": 3,
      "gitContext": {
        "branch": "feature/refactor",
        "base": "origin/main",
        "diffstat": "…",
        "recentCommits": "…",
        "changedFiles": [
          {"status": "M", "path": "$PROJECT_ROOT/api/routes.py"},
          {"status": "A", "path": "$PROJECT_ROOT/services/cache.py"}
        ],
        "patches": {
          "$PROJECT_ROOT/api/routes.py": "@@ -42,6 +42,15 @@ …",
          "$PROJECT_ROOT/services/cache.py": "@@ -0,0 +1,200 @@ …"
        },
        "limits": {
          "maxFiles": 20,
          "diffCharLimit": 24000,
          "patchCharLimit": 6000
        }
      },
      "gitContextNotices": [
        "git diff origin/main...HEAD truncated by 1520 characters (limit 24000)."
      ]
    }
  },
  "id": 1
}
```

> 💡 You can still tailor the natural-language question, but you no longer need to paste diff snippets manually—the helper attaches them for you.

### Step 3: Execute Request

```bash
# Call MCP server with HTTPie (matches request_second_opinion.sh)
MCP_ENDPOINT="${AI_UNIVERSE_MCP_ENDPOINT:-https://ai-universe-backend-dev-114133832173.us-central1.run.app/mcp}"
http POST "$MCP_ENDPOINT" \
  "Accept:application/json, text/event-stream" \
  "Authorization:Bearer $TOKEN" \
  < /tmp/secondo_request.json \
  --timeout=180 \
  --print=b > /tmp/secondo_response.json

# Check if successful
if [ $? -eq 0 ] && [ -s /tmp/secondo_response.json ]; then
  echo "✅ Analysis complete"
else
  echo "❌ Request failed"
  exit 1
fi
```

### Step 4: Parse and Display Results

Extract from `/tmp/secondo_response.json`:
1. Parse the JSON response (look for `result.content[0].text`)
2. Extract verdict, token counts, costs, sources
3. Save formatted report to `tmp/secondo_analysis_[timestamp].md`
4. Display key findings to user

**Example parsing**:
```bash
# Extract the main response text
jq -r '.result.content[0].text' /tmp/secondo_response.json > /tmp/secondo_parsed.txt

# Extract metrics if available
TOKENS=$(jq -r '.result.content[0].text' /tmp/secondo_response.json | grep -o 'Total Tokens: [0-9,]*' | head -1)
COST=$(jq -r '.result.content[0].text' /tmp/secondo_response.json | grep -o 'Total Cost: \$[0-9.]*' | head -1)
```

## Token Optimization

**Maximum token budget**: 24,900 tokens (stay under 25K limit)

**Allocation strategy**:
- **Request overhead**: ~100 tokens (JSON structure)
- **Question/context**: ~500-1000 words (optimize for clarity)
- **Git diff stats**: Full output (~100-500 tokens)
- **Critical code sections**: ~15K tokens (selective, not full files)
- **Commit messages**: ~200 tokens
- **Metadata**: ~100 tokens

**Tips to maximize context**:
1. Include git diff --stat (compact, informative)
2. Select critical changed sections (not full files)
3. Prioritize files with complex logic changes
4. Keep question focused (~500 words)
5. Skip unchanged context

## Authentication & Rate Limits

**Authentication**: Required via Firebase OAuth (exact same as AI Universe repo)
- **Initial Login**: `node ~/.claude/scripts/auth-cli.mjs login` (browser-based OAuth, run outside Claude Code)
- **Check Status**: `node ~/.claude/scripts/auth-cli.mjs status` (view current auth status)
- **Token Location**: `~/.ai-universe/auth-token.json` (ID token + refresh token)
- **Session Duration**: 30+ days (refresh tokens auto-renew ID tokens silently)
- **Auto-Refresh**: `/secondo` automatically refreshes expired ID tokens (no browser popup needed)

**Token Lifecycle**:
- **ID Token**: Expires after 1 hour (Firebase security policy)
- **Refresh Token**: Enables automatic ID token renewal for 30+ days
- **Auto-Renewal**: Silent, seamless - only opens browser if refresh token expires

**When You'll Need to Re-authenticate**:
- Initial setup (no token file exists)
- After 30+ days (when refresh token expires)
- If token file is corrupted or manually deleted

**Rate Limits**: Applied per authenticated user based on Firebase account

**Practical limits**:
- Server timeout: 180 seconds max
- Token limit: 25,000 tokens per response
- Cost: ~$0.10 per full PR analysis (3 models)

## Output Format

Display results in markdown with:
- 📊 **Summary**: Models used, tokens, cost, sources
- 🎯 **Verdict**: Unanimous consensus or majority opinion
- ⚠️ **Critical Issues**: Security, correctness, production safety
- 💡 **Model Perspectives**: Individual model insights
- ✅ **Validation**: What was confirmed as correct
- 🔗 **Sources**: Authoritative references (50+)

**Save to**: `tmp/secondo_analysis_[timestamp].md`

## Success Criteria

✅ Request completes successfully (curl exit code 0)
✅ Response file is non-empty
✅ Response contains valid JSON with `result.content`
✅ Analysis report saved to tmp directory
✅ User sees verdict and key findings

## Error Handling

**Common issues**:
1. **Token limit exceeded**: Reduce code context, keep question focused
2. **Timeout**: Complex analysis may take 60-120 seconds, use `--max-time 180`
3. **Empty response**: Check curl exit code, verify network connectivity
4. **JSON parse error**: Response may be streaming format, extract text content first

## Example Execution Flow

```
User: /secondo

1. Gather PR context:
   ✓ Branch: fix_mcp
   ✓ Changed files: 18 files (+2448/-799)
   ✓ Git diff saved to /tmp/secondo_diff_full.txt
   ✓ Commits: 5 commits analyzed

2. Build analysis request:
   ✓ Question: 487 words
   ✓ Code context: 14,250 tokens
   ✓ Total estimated: 23,890 tokens (95.6% of limit)

3. Execute request:
   ✓ curl -X POST [MCP endpoint]
   ✓ Response: 73KB received in 47 seconds
   ✓ Status: HTTP 200 OK

4. Parse results:
   ✓ Models: 3 (Gemini, Perplexity, OpenAI)
   ✓ Total tokens: 24,964
   ✓ Total cost: $0.10193
   ✓ Sources: 52 authoritative references

5. Display verdict:
   🎯 UNANIMOUS VERDICT: CORRECT (with caveats)

   ✅ Fix is safe for production
   ⚠️ Array initialization discipline required
   📊 Report saved: tmp/secondo_analysis_20251031_1847.md
```<|MERGE_RESOLUTION|>--- conflicted
+++ resolved
@@ -106,11 +106,7 @@
 
 > **Testing note (documentation-only update):** This change clarifies routing and auth requirements for the existing workflow. No application code was modified, so no automated test suite was rerun for this documentation revision.
 
-<<<<<<< HEAD
-=======
 > **Testing note (documentation-only update):** This change clarifies routing and auth requirements for the existing workflow. No application code was modified, so no automated test suite was rerun for this documentation revision.
-
->>>>>>> 06db8e35
 ### Step 0: Authentication Setup (Auto-Refresh)
 ```bash
 # Verify auth-cli.mjs is installed
