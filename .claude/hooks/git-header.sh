#!/usr/bin/env bash
# Git header generator script (ENHANCED VERSION WITH GIT STATUS)
# Usage: ./git-header.sh or git header (if aliased)
# Works from any directory within a git repository or worktree

# Source cross-platform timeout utilities
SCRIPT_DIR="$(dirname "${BASH_SOURCE[0]}")"
if [ -r "$SCRIPT_DIR/timeout-utils.sh" ]; then
    # shellcheck source=/dev/null
    source "$SCRIPT_DIR/timeout-utils.sh"
else
    gh_with_timeout() {
        local _timeout="$1"
        shift
        gh "$@"
    }
fi

# Find the git directory (works in worktrees and submodules)
git_dir=$(git rev-parse --git-dir 2>/dev/null)
if [ $? -ne 0 ]; then
    echo "[Not in a git repository]"
    exit 0
fi

# Get the common git directory (for worktrees, refs are stored in the shared directory)
# In a normal repo, this equals git_dir. In a worktree, it points to the main repo's .git
git_common_dir=$(git rev-parse --git-common-dir 2>/dev/null || echo "$git_dir")

# Get the root of the working tree
git_root=$(git rev-parse --show-toplevel 2>/dev/null)
if [ $? -ne 0 ]; then
    echo "[Unable to find git root]"
    exit 0
fi

# Find the git root and change to it
script_dir="$git_root"
cd "$git_root" || { echo "[Unable to change to git root]"; exit 0; }

# Get working directory for context
working_dir="$(basename "$git_root")"

local_branch=$(git branch --show-current)
remote=$(git rev-parse --abbrev-ref --symbolic-full-name '@{u}' 2>/dev/null || echo "no upstream")

# Extract repository (owner/repo) from git remote
# Prefers upstream remote (for fork workflows) over origin
get_repo_from_remote() {
    local url

    # Parse a remote URL into owner/repo if possible
    parse_repo_from_url() {
        local parsed_url="$1"

        # Match HTTP/HTTPS GitHub format (supports optional userinfo): https://github.com/owner/repo.git
<<<<<<< HEAD
        if [[ "$parsed_url" =~ https?://([^@/]*@)?github\.com/([^/]+)/([^/]+)(\.git)?/?$ ]]; then
            local owner="${BASH_REMATCH[2]}"
            local repo="${BASH_REMATCH[3]}"
            repo="${repo%.git}"
            repo="${repo%/}"
=======
        if [[ "$parsed_url" =~ https?://([^@/]+@)?github\.com/([^/]+)/([^/]+)(\.git)?/?$ ]]; then
            local owner="${BASH_REMATCH[2]}"
            local repo="${BASH_REMATCH[3]}"
            repo="${repo%.git}"
>>>>>>> cca3c1d8
            echo "${owner}/${repo}"
            return 0
        fi

        # Match SSH format: git@github.com:owner/repo.git
        if [[ "$parsed_url" =~ git@github\.com:([^/]+)/([^/]+)(\.git)?/?$ ]]; then
            local owner="${BASH_REMATCH[1]}"
            local repo="${BASH_REMATCH[2]}"
            repo="${repo%.git}"
<<<<<<< HEAD
            repo="${repo%/}"
=======
>>>>>>> cca3c1d8
            echo "${owner}/${repo}"
            return 0
        fi

        # Match local proxy format: http://local_proxy@127.0.0.1:PORT/git/owner/repo
        if [[ "$parsed_url" =~ /git/([^/]+)/([^/]+)(\.git)?/?$ ]]; then
            local owner="${BASH_REMATCH[1]}"
            local repo="${BASH_REMATCH[2]}"
            repo="${repo%.git}"
<<<<<<< HEAD
            repo="${repo%/}"
=======
>>>>>>> cca3c1d8
            echo "${owner}/${repo}"
            return 0
        fi

        return 1
    }

    # In fork workflows, upstream points to the main repo where PRs exist
    # Prefer upstream; only fall back to origin when it's the sole remote
    if url=$(git remote get-url upstream 2>/dev/null); then
        parse_repo_from_url "$url" && return 0
    fi

    # If there's only one remote, it's safe to use it as the gh repo target
    local remote_count
    remote_count=$(git remote 2>/dev/null | wc -l | tr -d '[:space:]')
<<<<<<< HEAD
    if [ "$remote_count" = "1" ] && url=$(git remote get-url origin 2>/dev/null); then
        parse_repo_from_url "$url" && return 0
=======
    if [ "$remote_count" = "1" ]; then
        local remote_name
        remote_name=$(git remote 2>/dev/null | head -n 1)
        if [ -n "$remote_name" ] && url=$(git remote get-url "$remote_name" 2>/dev/null); then
            parse_repo_from_url "$url" && return 0
        fi
>>>>>>> cca3c1d8
    fi

    return 1
}

# Get the repository for gh commands
repo_name=$(get_repo_from_remote)

# Get sync status and unpushed changes
local_status=""

# Check for uncommitted changes (always check, regardless of remote)
# Check both modified tracked files AND untracked files
# Handle fresh repos without HEAD gracefully
if git rev-parse --verify HEAD >/dev/null 2>&1; then
    # Normal repo with commits: check diff-index and untracked files
    if ! git diff-index --quiet HEAD -- 2>/dev/null || [ -n "$(git ls-files --others --exclude-standard 2>/dev/null)" ]; then
        uncommitted=" +uncommitted"
    else
        uncommitted=""
    fi
else
    # Fresh repo without commits: only check for any files
    if [ -n "$(git ls-files --others --exclude-standard 2>/dev/null)" ]; then
        uncommitted=" +uncommitted"
    else
        uncommitted=""
    fi
fi

if [ "$remote" != "no upstream" ]; then
    # Count commits ahead and behind
    ahead_count=$(git rev-list --count "$remote"..HEAD 2>/dev/null || echo "0")
    behind_count=$(git rev-list --count HEAD.."$remote" 2>/dev/null || echo "0")

    if [ "$ahead_count" -eq 0 ] && [ "$behind_count" -eq 0 ]; then
        local_status=" (synced$uncommitted)"
    elif [ "$ahead_count" -gt 0 ] && [ "$behind_count" -eq 0 ]; then
        local_status=" (ahead $ahead_count$uncommitted)"
    elif [ "$ahead_count" -eq 0 ] && [ "$behind_count" -gt 0 ]; then
        local_status=" (behind $behind_count$uncommitted)"
    else
        local_status=" (diverged +$ahead_count -$behind_count$uncommitted)"
    fi
else
    local_status=" (no remote$uncommitted)"
fi

# Smart PR detection with fast-first fallback strategy
# 1. Branch name patterns (instant)
# 2. Cached network lookup (fast)
# 3. Real-time network lookup with timeout (fallback)

# Fast detection from branch naming patterns
pr_text="none"
if [[ "$local_branch" =~ pr-([0-9]+) ]]; then
    pr_text="#${BASH_REMATCH[1]} (inferred)"
elif [[ "$local_branch" =~ /pr-([0-9]+) ]]; then
    pr_text="#${BASH_REMATCH[1]} (inferred)"
else
    # Enhanced PR cache with smart invalidation
    # - "none" results cached for CACHE_TTL_NONE seconds (PRs may be created soon after push)
    # - Real PR numbers cached for CACHE_TTL_PR seconds (stable)
    # - Bypass cache entirely if last push was < RECENT_PUSH_WINDOW seconds ago
    readonly CACHE_TTL_NONE=30      # 30 seconds for "none" results
    readonly CACHE_TTL_PR=300       # 5 minutes for PR numbers
    readonly RECENT_PUSH_WINDOW=60  # 60 seconds for recent push detection
    current_commit=$(git rev-parse HEAD 2>/dev/null)
    cache_file="/tmp/git-header-pr-${current_commit:0:8}"
    cache_valid=false

    # Helper function to get file mtime (POSIX-compatible)
    get_mtime() {
        local file="$1"
        if command -v perl >/dev/null 2>&1; then
            perl -e 'print((stat($ARGV[0]))[9])' "$file" 2>/dev/null || echo "0"
        else
            stat -f%m "$file" 2>/dev/null || stat -c%Y "$file" 2>/dev/null || echo "0"
        fi
    }

    current_time=$(date +%s)

    # Check if there was a recent push (within RECENT_PUSH_WINDOW seconds)
    # Detect by checking mtime of remote tracking ref (updated on push)
    recent_push=false
    if [ "$remote" != "no upstream" ]; then
        # Parse remote name and branch from upstream ref (e.g., "origin/main" or "upstream/feature")
        # Handle any remote name, not just "origin"
        remote_name="${remote%%/*}"
        remote_branch="${remote#*/}"
        ref_file="$git_common_dir/refs/remotes/$remote_name/$remote_branch"

        # Check unpacked ref file first
        if [ -f "$ref_file" ]; then
            remote_ref_mtime=$(get_mtime "$ref_file")
            # Explicitly check for mtime extraction failure (returns "0" or empty)
            # "0" means epoch time which indicates extraction failed
            if [ -n "$remote_ref_mtime" ] && [ "$remote_ref_mtime" != "0" ]; then
                push_age=$((current_time - remote_ref_mtime))
                if [ "$push_age" -lt "$RECENT_PUSH_WINDOW" ]; then
                    recent_push=true
                fi
            fi
        fi

        # Fallback: check packed-refs if unpacked ref not found or mtime extraction failed
        # Modern git may pack refs into .git/packed-refs without updating individual file mtimes
        if [ "$recent_push" = false ]; then
            packed_refs_file="$git_common_dir/packed-refs"
            if [ -f "$packed_refs_file" ]; then
                packed_refs_mtime=$(get_mtime "$packed_refs_file")
                if [ -n "$packed_refs_mtime" ] && [ "$packed_refs_mtime" != "0" ]; then
                    packed_push_age=$((current_time - packed_refs_mtime))
                    if [ "$packed_push_age" -lt "$RECENT_PUSH_WINDOW" ]; then
                        recent_push=true
                    fi
                fi
            fi
        fi
    fi

    # Check if cache exists and is valid
    # Skip cache check entirely if recent push detected (user likely just created PR)
    if [ -f "$cache_file" ] && [ -n "$current_commit" ] && [ "$recent_push" = false ]; then
        cache_mtime=$(get_mtime "$cache_file")
        cache_age=$((current_time - cache_mtime))
        cached_value=$(cat "$cache_file" 2>/dev/null || echo "none")

        # Different TTL based on cached value:
        # - "none" = CACHE_TTL_NONE seconds (PRs may be created soon)
        # - Real PR numbers = CACHE_TTL_PR seconds (stable, unlikely to change)
        if [ "$cached_value" = "none" ]; then
            max_cache_age="$CACHE_TTL_NONE"
        else
            max_cache_age="$CACHE_TTL_PR"
        fi

        if [ "$cache_age" -lt "$max_cache_age" ]; then
            cache_valid=true
            pr_text="$cached_value"
        fi
    fi

    # If no valid cache, perform network lookup with timeout
    if [ "$cache_valid" = false ] && [ -n "$current_commit" ]; then
        pr_text="none"
        if command -v gh >/dev/null 2>&1; then
            pr_info=""

            # First try to look up by branch name (works for local branches tied to PRs)
            if [ -n "$local_branch" ]; then
                if [ -n "$repo_name" ]; then
                    pr_info=$(gh_with_timeout 5 pr view --repo "$repo_name" --json number,url --template '{{.number}} {{.url}}' "$local_branch" 2>/dev/null)
                else
                    pr_info=$(gh_with_timeout 5 pr view --json number,url --template '{{.number}} {{.url}}' "$local_branch" 2>/dev/null)
                fi
            fi

            # If branch lookup failed, fall back to searching by commit SHA (covers detached HEADs, renamed branches, etc.)
            if [ -z "$pr_info" ] && [ -n "$current_commit" ]; then
                if [ -n "$repo_name" ]; then
                    pr_info=$(gh_with_timeout 5 pr list --repo "$repo_name" --state all --json number,url --search "sha:$current_commit" --limit 1 --template '{{- range $i, $pr := . -}}{{- if eq $i 0 -}}{{printf "%v %v" $pr.number $pr.url}}{{- end -}}{{- end -}}' 2>/dev/null)
                else
                    pr_info=$(gh_with_timeout 5 pr list --state all --json number,url --search "sha:$current_commit" --limit 1 --template '{{- range $i, $pr := . -}}{{- if eq $i 0 -}}{{printf "%v %v" $pr.number $pr.url}}{{- end -}}{{- end -}}' 2>/dev/null)
                fi
            fi

            if [ -n "$pr_info" ]; then
                # Split the PR info into number and URL (preserve $1)
                pr_number="${pr_info%% *}"
                pr_url="${pr_info#* }"
                # Handle case where there's no URL (only number)
                if [ "$pr_number" = "$pr_url" ]; then
                    pr_url=""
                fi
                if [ -n "$pr_number" ]; then
                    if [ -n "$pr_url" ]; then
                        pr_text="#$pr_number $pr_url"
                    else
                        pr_text="#$pr_number"
                    fi
                fi
            fi
        fi

        # Cache the result (even if none to avoid repeated lookups)
        echo "$pr_text" > "$cache_file" 2>/dev/null
    fi
fi





# Skip git status output for statusline mode
if [ "$1" != "--status-only" ]; then
    echo "=== Git Status ==="
    git status
    echo
fi



# Simple output - just the essential info
echo -e "\033[1;36m[Dir: $working_dir | Local: $local_branch$local_status | Remote: $remote | PR: $pr_text]\033[0m"<|MERGE_RESOLUTION|>--- conflicted
+++ resolved
@@ -54,18 +54,11 @@
         local parsed_url="$1"
 
         # Match HTTP/HTTPS GitHub format (supports optional userinfo): https://github.com/owner/repo.git
-<<<<<<< HEAD
         if [[ "$parsed_url" =~ https?://([^@/]*@)?github\.com/([^/]+)/([^/]+)(\.git)?/?$ ]]; then
             local owner="${BASH_REMATCH[2]}"
             local repo="${BASH_REMATCH[3]}"
             repo="${repo%.git}"
             repo="${repo%/}"
-=======
-        if [[ "$parsed_url" =~ https?://([^@/]+@)?github\.com/([^/]+)/([^/]+)(\.git)?/?$ ]]; then
-            local owner="${BASH_REMATCH[2]}"
-            local repo="${BASH_REMATCH[3]}"
-            repo="${repo%.git}"
->>>>>>> cca3c1d8
             echo "${owner}/${repo}"
             return 0
         fi
@@ -75,10 +68,7 @@
             local owner="${BASH_REMATCH[1]}"
             local repo="${BASH_REMATCH[2]}"
             repo="${repo%.git}"
-<<<<<<< HEAD
             repo="${repo%/}"
-=======
->>>>>>> cca3c1d8
             echo "${owner}/${repo}"
             return 0
         fi
@@ -88,10 +78,7 @@
             local owner="${BASH_REMATCH[1]}"
             local repo="${BASH_REMATCH[2]}"
             repo="${repo%.git}"
-<<<<<<< HEAD
             repo="${repo%/}"
-=======
->>>>>>> cca3c1d8
             echo "${owner}/${repo}"
             return 0
         fi
@@ -108,17 +95,12 @@
     # If there's only one remote, it's safe to use it as the gh repo target
     local remote_count
     remote_count=$(git remote 2>/dev/null | wc -l | tr -d '[:space:]')
-<<<<<<< HEAD
-    if [ "$remote_count" = "1" ] && url=$(git remote get-url origin 2>/dev/null); then
-        parse_repo_from_url "$url" && return 0
-=======
     if [ "$remote_count" = "1" ]; then
         local remote_name
         remote_name=$(git remote 2>/dev/null | head -n 1)
         if [ -n "$remote_name" ] && url=$(git remote get-url "$remote_name" 2>/dev/null); then
             parse_repo_from_url "$url" && return 0
         fi
->>>>>>> cca3c1d8
     fi
 
     return 1
