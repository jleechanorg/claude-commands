#!/usr/bin/env python3
"""Debug worker to test message flow"""

# Allow direct script execution - add parent directory to sys.path
import os
import sys

parent_dir = os.path.dirname(os.path.dirname(os.path.abspath(__file__)))
if parent_dir not in sys.path:
    sys.path.insert(0, parent_dir)

import json
import time
import traceback
from dataclasses import asdict
from datetime import datetime

# Use absolute imports with package name for __main__ compatibility
from orchestration.message_broker import MessageBroker, MessageType, TaskMessage

try:
    print("✅ Imports successful")
except Exception as e:
    print(f"❌ Import failed: {e}")
    sys.exit(1)


def main():
    agent_id = sys.argv[1] if len(sys.argv) > 1 else "debug-worker"
    print(f"\n=== Debug Worker {agent_id} Starting ===\n")

    try:
        broker = MessageBroker()
        print("✅ Connected to Redis")

        # Register agent
        broker.register_agent(agent_id, "debug", ["testing"])
        print(f"✅ Registered as {agent_id}")

        print("\n📥 Listening for tasks...\n")

        while True:
            # Check for tasks
            msg_data = broker.redis_client.brpop(f"queue:{agent_id}", timeout=2)

            if msg_data:
                _, raw_msg = msg_data
                print(f"\n[{datetime.now().strftime('%H:%M:%S')}] Got message!")
                print(f"Raw: {raw_msg[:100]}...")

                try:
                    # Parse message
                    msg_dict = json.loads(raw_msg)
                    print(f"Type: {msg_dict.get('type')}")
                    print(f"From: {msg_dict.get('from_agent')}")
                    print(f"Task ID: {msg_dict.get('id')}")

                    # Process if it's a task
                    if msg_dict.get("type") in [
                        "task_assignment",
                        MessageType.TASK_ASSIGNMENT.value,
                    ]:
                        payload = msg_dict.get("payload", {})
                        task_desc = payload.get("description", "unknown")
                        task_id = msg_dict.get("id", "no-id")
<<<<<<< HEAD
                        print(f"Processing task '{task_desc}' (ID: {task_id}) from queue:queue:{agent_id}")
=======
                        print(f"Processing task '{task_desc}' (ID: {task_id}) from queue:{agent_id}")
>>>>>>> 1e10ee60

                        # Create result
                        result = {
                            "task_id": msg_dict.get("id"),
                            "original_task_id": payload.get("task_id", msg_dict.get("id")),
                            "status": "completed",
                            "result": f"Processed by {agent_id}: {payload.get('description')}",
                            "processed_by": agent_id,
                            "timestamp": datetime.now().isoformat(),
                        }

                        # Send result back
                        result_msg = TaskMessage(
                            id=f"result_{int(time.time())}",
                            type=MessageType.TASK_RESULT,
                            from_agent=agent_id,
                            to_agent=msg_dict.get("from_agent"),
                            timestamp=datetime.now().isoformat(),
                            payload=result,
                        )

                        result_dict = asdict(result_msg)
                        result_dict["type"] = result_msg.type.value

                        broker.redis_client.lpush(
                            f"queue:{msg_dict.get('from_agent')}",
                            json.dumps(result_dict),
                        )

                        print(f"✅ Sent result back to {msg_dict.get('from_agent')}")
                        print(f"   Result: {json.dumps(result, indent=2)}")

                except Exception as e:
                    print(f"❌ Error processing message: {e}")

                    traceback.print_exc()

            # Heartbeat
            broker.heartbeat(agent_id)
            print(".", end="", flush=True)

    except KeyboardInterrupt:
        print("\n\n👋 Worker shutting down...")
    except Exception as e:
        print(f"\n❌ Fatal error: {e}")

        traceback.print_exc()


if __name__ == "__main__":
    main()<|MERGE_RESOLUTION|>--- conflicted
+++ resolved
@@ -63,11 +63,7 @@
                         payload = msg_dict.get("payload", {})
                         task_desc = payload.get("description", "unknown")
                         task_id = msg_dict.get("id", "no-id")
-<<<<<<< HEAD
-                        print(f"Processing task '{task_desc}' (ID: {task_id}) from queue:queue:{agent_id}")
-=======
                         print(f"Processing task '{task_desc}' (ID: {task_id}) from queue:{agent_id}")
->>>>>>> 1e10ee60
 
                         # Create result
                         result = {
