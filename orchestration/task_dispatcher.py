#!/usr/bin/env python3
"""
A2A-Enhanced Task Dispatcher for Multi-Agent Orchestration
Handles dynamic agent creation with Agent-to-Agent communication support
"""

import glob
import json
import os
import re
import shlex
import shutil
import subprocess
import tempfile
import time
from pathlib import Path
from typing import Any
from .a2a_integration import TaskPool, get_a2a_status
from .a2a_monitor import get_monitor
from .constants import (
    AGENT_SESSION_TIMEOUT_SECONDS,
    DEFAULT_MAX_CONCURRENT_AGENTS,
    TIMESTAMP_MODULO,
)

A2A_AVAILABLE = True

# Default Gemini model can be overridden via GEMINI_MODEL; prefer gemini-3-pro-preview by default
GEMINI_MODEL = os.environ.get("GEMINI_MODEL", "gemini-3-pro-preview")
# Cursor model can be overridden via CURSOR_MODEL; default to composer-1 (configurable)
CURSOR_MODEL = os.environ.get("CURSOR_MODEL", "composer-1")

CLI_PROFILES = {
    "claude": {
        "binary": "claude",
        "display_name": "Claude",
        "generated_with": "🤖 Generated with [Claude Code](https://claude.ai/code)",
        "co_author": "Claude <noreply@anthropic.com>",
        "supports_continue": True,
        "conversation_dir": "~/.claude/conversations",
        "continue_flag": "--continue",
        "restart_env": "CLAUDE_RESTART",
        "command_template": (
            "{binary} --model sonnet -p @{prompt_file} "
            "--output-format stream-json --verbose{continue_flag} --dangerously-skip-permissions"
        ),
        "stdin_template": "/dev/null",
        "quote_prompt": False,
        # Unset API key to force OAuth/interactive auth (consistent with other CLIs)
        "env_unset": ["ANTHROPIC_API_KEY"],
        "detection_keywords": ["claude", "anthropic"],
    },
    "codex": {
        "binary": "codex",
        "display_name": "Codex",
        "generated_with": "🤖 Generated with [Codex CLI](https://openai.com/)",
        "co_author": "Codex <noreply@openai.com>",
        "supports_continue": False,
        "conversation_dir": None,
        "continue_flag": "",
        "restart_env": "CODEX_RESTART",
        "command_template": "{binary} exec --yolo",
        "stdin_template": "{prompt_file}",
        "quote_prompt": True,
        # Unset API key to force OAuth/interactive auth (consistent with other CLIs)
        "env_unset": ["OPENAI_API_KEY"],
        "detection_keywords": [
            "codex",
            "codex exec",
            "codex cli",
            "use codex",
            "use the codex cli",
        ],
    },
    "gemini": {
        "binary": "gemini",
        "display_name": "Gemini",
        "generated_with": "🤖 Generated with [Gemini CLI](https://github.com/google-gemini/gemini-cli)",
        "co_author": "Gemini <noreply@google.com>",
        "supports_continue": False,
        "conversation_dir": None,
        "continue_flag": "",
        "restart_env": "GEMINI_RESTART",
        # Stick to configured GEMINI_MODEL (default gemini-3-pro-preview) unless overridden
        # YOLO mode enabled to allow file access outside workspace (user directive)
<<<<<<< HEAD
        # NOTE: Prompt must come via stdin (not -p flag which is deprecated and only appends to stdin)
=======
        # NOTE: Prompt must come via stdin only; the deprecated -p flag must not be used
>>>>>>> cca3c1d8
        "command_template": f"{{binary}} -m {GEMINI_MODEL} --yolo",
        "stdin_template": "{prompt_file}",
        "quote_prompt": False,
        # Unset GEMINI_API_KEY to force OAuth authentication (higher quotas than API key)
        # See: https://github.com/google-gemini/gemini-cli/blob/main/docs/get-started/authentication.md
        "env_unset": ["GEMINI_API_KEY"],
        "detection_keywords": [
            "gemini",
            "gemini cli",
            "google ai",
            "use gemini",
            "use the gemini cli",
            "google gemini",
        ],
    },
    "cursor": {
        "binary": "cursor-agent",
        "display_name": "Cursor",
        "generated_with": "🤖 Generated with [Cursor Agent](https://www.cursor.com/)",
        "co_author": "Cursor <noreply@cursor.com>",
        "supports_continue": False,
        "conversation_dir": None,
        "continue_flag": "",
        "restart_env": "CURSOR_RESTART",
        # Cursor Agent CLI with -f (force) for non-interactive execution, configurable model
        "command_template": f"{{binary}} -f -p @{{prompt_file}} --model {CURSOR_MODEL} --output-format text",
        "stdin_template": "/dev/null",
        "quote_prompt": False,
        # No known API key to unset for Cursor (uses its own auth)
        "env_unset": [],
        "detection_keywords": [
            "cursor",
            "cursor-agent",
            "cursor agent",
            "cursor cli",
            "use cursor",
            "use the cursor cli",
            "cursor ai",
        ],
    },
}


# Shared sanitization helper
def _sanitize_agent_token(name: str) -> str:
    """Return a filesystem-safe token for agent-derived file paths."""
    sanitized = re.sub(r"[^A-Za-z0-9_.-]", "_", name)
    return sanitized or "agent"


# Constraint system removed - using simple safety rules only

# Production safety limits - only counts actively working agents (not idle)
MAX_CONCURRENT_AGENTS = int(os.environ.get("MAX_CONCURRENT_AGENTS", DEFAULT_MAX_CONCURRENT_AGENTS))


# Shared configuration paths
def get_tmux_config_path():
    """Get the path to the tmux agent configuration file."""
    return os.path.join(os.path.dirname(__file__), "tmux-agent.conf")


def _kill_tmux_session_if_exists(name: str) -> None:
    """Ensure tmux session name is free; kill existing session if present."""
    try:
        # Tmux converts dots to underscores in session names
        name_tmux_safe = name.replace(".", "_")
        base = name.rstrip(".")
        base_tmux_safe = base.replace(".", "_")

        # Check all possible variants
        candidates = [
            name,
            f"{name}_",  # Original name
            base,
            f"{base}_",  # Without trailing dot
            name_tmux_safe,
            f"{name_tmux_safe}_",  # Tmux-safe version
            base_tmux_safe,
            f"{base_tmux_safe}_",  # Tmux-safe without trailing dot
        ]

        # Try direct has-session matches
        for candidate in candidates:
            check = subprocess.run(
                ["tmux", "has-session", "-t", candidate], check=False, capture_output=True, timeout=30
            )
            if check.returncode == 0:
                print(f"🧹 Killing existing tmux session {candidate} to allow reuse")
                subprocess.run(["tmux", "kill-session", "-t", candidate], check=False, capture_output=True, timeout=30)
    except Exception as exc:
        print(f"⚠️ Warning: unable to check/kill tmux session {name}: {exc}")


class TaskDispatcher:
    """Creates and manages dynamic agents for orchestration tasks"""

    def __init__(self, orchestration_dir: str = None):
        self.orchestration_dir = orchestration_dir or os.path.dirname(__file__)
        self.tasks_dir = os.path.join(self.orchestration_dir, "tasks")
        # Removed complex task management - system just creates agents on demand
        # Default agent capabilities - all agents have these basic capabilities
        # Dynamic capability registration can be added in the future via Redis/file system
        self.agent_capabilities = self._get_default_agent_capabilities()

        # LLM-driven enhancements - lazy loading to avoid subprocess overhead
        self._active_agents = None  # Will be loaded lazily when needed
        self._last_agent_check = 0  # Track when agents were last refreshed
        self.result_dir = "/tmp/orchestration_results"
        os.makedirs(self.result_dir, exist_ok=True)
        self._mock_claude_path = None

        # A2A Integration with enhanced robustness
        self.a2a_enabled = A2A_AVAILABLE
        if self.a2a_enabled:
            try:
                self.task_pool = TaskPool()
                print("A2A task broadcasting enabled")
            except Exception as e:
                print(f"A2A TaskPool initialization failed: {e}")
                print("Falling back to legacy mode")
                self.a2a_enabled = False
                self.task_pool = None
        else:
            self.task_pool = None
            print("A2A not available - running in legacy mode")

        # Basic safety rules only - no constraint system needed

        # All tasks are now dynamic - no static loading needed

    @property
    def active_agents(self) -> set:
        """Lazy loading property for active agents with 30-second caching."""
        current_time = time.time()
        # Cache for 30 seconds to avoid excessive subprocess calls
        if self._active_agents is None or (current_time - self._last_agent_check) > 30:
            self._active_agents = self._get_active_tmux_agents()
            self._last_agent_check = current_time
        return self._active_agents

    @active_agents.setter
    def active_agents(self, value: set):
        """Setter for active agents."""
        self._active_agents = value
        self._last_agent_check = time.time()

    def _get_active_tmux_agents(self) -> set:
        """Get set of actively working task-agent tmux sessions (not idle)."""
        try:
            # Check if tmux is available
            if shutil.which("tmux") is None:
                print("⚠️ 'tmux' command not found. Ensure tmux is installed and in PATH.")
                return set()
            result = subprocess.run(
                ["tmux", "list-sessions", "-F", "#{session_name}"],
                capture_output=True,
                text=True,
                check=False,
                timeout=30,
            )
            if result.returncode != 0:
                return set()

            sessions = result.stdout.strip().split("\n")
            # Get all task-agent-* sessions
            all_agent_sessions = {s for s in sessions if s.startswith("task-agent-")}

            # Filter to only actively working agents (not idle)
            active_agents = set()
            idle_agents = set()

            for session in all_agent_sessions:
                if self._is_agent_actively_working(session):
                    active_agents.add(session)
                else:
                    idle_agents.add(session)

            # Print current status with breakdown
            total_count = len(all_agent_sessions)
            active_count = len(active_agents)
            idle_count = len(idle_agents)

            if total_count > 0:
                print(f"📊 Found {active_count} actively working agent(s) (limit: {MAX_CONCURRENT_AGENTS})")
                if idle_count > 0:
                    print(f"   Plus {idle_count} idle agent(s) (completed but monitoring)")

            return active_agents
        except Exception as e:
            print(f"⚠️ Error checking tmux sessions: {e}")
            return set()

    def _is_agent_actively_working(self, session_name: str) -> bool:
        """Check if an agent session is actively working or idle."""
        try:
            # Capture the last few lines of the tmux session to check status
            result = subprocess.run(
                ["tmux", "capture-pane", "-t", session_name, "-p"],
                capture_output=True,
                text=True,
                check=False,
                timeout=30,
            )
            if result.returncode != 0:
                return False

            output = result.stdout.strip()

            # Check for completion indicators in the output
            completion_indicators = [
                "Agent completed successfully",
                "Agent execution completed. Session remains active for monitoring",
                "Session will auto-close in 1 hour",
                "Monitor with: tmux attach",
            ]

            # If any completion indicator is found, agent is idle
            for indicator in completion_indicators:
                if indicator in output:
                    return False

            # If no completion indicators found, assume agent is actively working
            return True

        except Exception:
            # If we can't determine, assume it's active to be safe
            return True

    def _get_default_agent_capabilities(self) -> dict:
        """Get default capabilities that all dynamic agents should have."""
        return {
            "task_execution": "Execute assigned development tasks",
            "command_acceptance": "Accept and process commands",
            "status_reporting": "Report task progress and completion status",
            "git_operations": "Perform git operations (commit, push, PR creation)",
            "development": "General software development capabilities",
            "testing": "Run and debug tests",
            "server_management": "Start/stop servers and services",
        }

    # =================== LLM-DRIVEN ENHANCEMENTS ===================

    def _check_existing_agents(self) -> set:
        """Check for existing tmux sessions and worktrees to avoid collisions."""
        existing = set()

        # Check tmux sessions
        try:
            if shutil.which("tmux") is None:
                return existing
            result = subprocess.run(
                ["tmux", "list-sessions", "-F", "#{session_name}"],
                check=False,
                capture_output=True,
                text=True,
                timeout=30,
            )
            if result.returncode == 0:
                existing.update(result.stdout.strip().split("\n"))
        except subprocess.SubprocessError:
            pass

        # Check worktrees
        try:
            # Look for workspaces in the orchestration directory
            workspace_pattern = os.path.join("orchestration", "agent_workspaces", "agent_workspace_*")
            workspaces = glob.glob(workspace_pattern)
            for ws in workspaces:
                ws_name = os.path.basename(ws)
                agent_name = ws_name.replace("agent_workspace_", "")
                existing.add(agent_name)
        except Exception as e:
            # Log specific error for debugging
            print(f"Warning: Failed to check existing workspaces due to error: {e}")

        return existing

    def _cleanup_stale_prompt_files(self, agent_name: str):
        """Clean up stale prompt files to prevent task reuse from previous runs."""
        try:
            # Clean up specific agent prompt file only - exact match to avoid deleting other agents' files
            agent_prompt_file = f"/tmp/agent_prompt_{agent_name}.txt"
            if os.path.exists(agent_prompt_file):
                os.remove(agent_prompt_file)
                print(f"🧹 Cleaned up stale prompt file: {agent_prompt_file}")
        except Exception as e:
            # Don't fail agent creation if cleanup fails
            print(f"⚠️ Warning: Could not clean up stale prompt files: {e}")

    def _generate_unique_name(self, base_name: str, task_description: str = "", role_suffix: str = "") -> str:
        """Generate meaningful agent name based on task content with collision detection."""

        # Extract meaningful components from task description
        task_suffix = ""
        if task_description:
            # Check for PR references first
            pr_match = re.search(r"(?:PR|pull request)\s*#?(\d+)", task_description, re.IGNORECASE)
            if pr_match:
                task_suffix = f"pr{pr_match.group(1)}"
            else:
                # Extract key action words for general tasks
                action_words = re.findall(
                    r"\b(?:implement|create|build|fix|test|deploy|analyze|review|update|add|remove|refactor|optimize)\b",
                    task_description.lower(),
                )
                if action_words:
                    # Use first action word + key object words
                    action = action_words[0]
                    # Extract key nouns/objects after cleaning
                    clean_desc = re.sub(r"[^a-zA-Z0-9\s]", "", task_description.lower())
                    words = [
                        word
                        for word in clean_desc.split()
                        if word
                        not in [
                            "the",
                            "and",
                            "or",
                            "for",
                            "with",
                            "in",
                            "on",
                            "at",
                            "to",
                            "from",
                            "by",
                            "of",
                            "a",
                            "an",
                        ]
                    ]

                    # Skip action word and take next meaningful words
                    content_words = [w for w in words if w != action][:2]
                    if content_words:
                        desc_part = "-".join(word[:6] for word in content_words)
                        task_suffix = f"{action}-{desc_part}"
                    else:
                        task_suffix = action
                else:
                    # Fallback to first few meaningful words
                    clean_desc = re.sub(r"[^a-zA-Z0-9\s]", "", task_description.lower())
                    words = [word for word in clean_desc.split() if len(word) > 2][:2]
                    if words:
                        task_suffix = "-".join(word[:6] for word in words)
                    else:
                        task_suffix = "task"

        # Limit task_suffix length for readability
        if len(task_suffix) > 20:
            task_suffix = task_suffix[:20]

        # Use microsecond precision for uniqueness only as fallback
        timestamp = int(time.time() * 1000000) % 10000  # 4 digits for brevity

        # Get existing agents
        existing = self._check_existing_agents()
        existing.update(self.active_agents)

        # Build candidate name
        if task_suffix:
            if role_suffix:
                candidate = f"{base_name}-{task_suffix}-{role_suffix}"
            else:
                candidate = f"{base_name}-{task_suffix}"
        else:
            # Fallback to timestamp-based
            if role_suffix:
                candidate = f"{base_name}-{role_suffix}-{timestamp}"
            else:
                candidate = f"{base_name}-{timestamp}"

        # If collision, add timestamp suffix
        original_candidate = candidate
        counter = 1
        while candidate in existing:
            if task_suffix:
                candidate = f"{original_candidate}-{timestamp}"
                if candidate in existing:
                    candidate = f"{original_candidate}-{timestamp}-{counter}"
                    counter += 1
            else:
                candidate = f"{original_candidate}-{counter}"
                counter += 1

        self.active_agents.add(candidate)
        return candidate

    def _extract_workspace_config(self, task_description: str):
        """Extract workspace configuration from task description if present.

        Looks for patterns like:
        - --workspace-name tmux-pr123
        - --workspace-root /path/to/.worktrees
        """

        workspace_config = {}

        # Extract workspace name
        workspace_name_match = re.search(r"--workspace-name\s+([^\s]+)", task_description)
        if workspace_name_match:
            workspace_config["workspace_name"] = workspace_name_match.group(1)

        # Extract workspace root
        workspace_root_match = re.search(r"--workspace-root\s+([^\s]+)", task_description)
        if workspace_root_match:
            workspace_config["workspace_root"] = workspace_root_match.group(1)

        # Extract PR number from workspace name if it follows tmux-pr pattern
        if "workspace_name" in workspace_config:
            pr_match = re.search(r"tmux-pr(\d+)", workspace_config["workspace_name"])
            if pr_match:
                workspace_config["pr_number"] = pr_match.group(1)

        return workspace_config if workspace_config else None

    def _detect_agent_cli(self, task_description: str, forced_cli: str | None = None) -> str:
        """
        Determine which CLI should be used for the agent.

        Args:
            task_description: The task description which may contain CLI preferences.
            forced_cli: If provided, forces the use of this CLI (e.g., from --fixpr-agent).
                Takes highest precedence over all other selection methods.

        Returns:
            The CLI name to use (e.g., 'claude', 'codex', 'gemini', 'cursor').

        Raises:
            ValueError: If an invalid forced_cli value is supplied.
            RuntimeError: If no CLI is available in PATH.

        Selection precedence (highest to lowest):
            1. forced_cli parameter
            2. --agent-cli flag in task_description
            3. Keyword detection (CLI profile detection_keywords / binary names)
            4. Auto-select if only one CLI is installed
            5. Default to 'claude' if multiple CLIs available
        """

        cli_flag = re.search(r"--agent-cli(?:=|\s+)(\w+)", task_description, re.IGNORECASE)

        # Hard override when explicitly provided by caller (e.g., --fixpr-agent)
        if forced_cli is not None:
            forced_cli = forced_cli.lower()
            if forced_cli not in CLI_PROFILES:
                raise ValueError(f"Invalid forced_cli: {forced_cli}. Must be one of {list(CLI_PROFILES.keys())}")

            if cli_flag:
                requested_cli = cli_flag.group(1).lower()
                if requested_cli != forced_cli:
                    print(f"⚠️ Forced CLI '{forced_cli}' overrides --agent-cli request for '{requested_cli}'.")

            return forced_cli

        # Explicit override via flag (--agent-cli codex) or (--agent-cli=codex)
        if cli_flag:
            requested_cli = cli_flag.group(1).lower()
            if requested_cli in CLI_PROFILES:
                return requested_cli

        task_lower = task_description.lower()

        # Keyword and binary-name detection sourced from CLI profiles
        for cli_name, profile in CLI_PROFILES.items():
            keywords = profile.get("detection_keywords", [])
            binary_name = profile.get("binary")

            if any(keyword and keyword.lower() in task_lower for keyword in keywords):
                return cli_name

            if binary_name:
                pattern = rf"\b{re.escape(binary_name.lower())}\b"
                if re.search(pattern, task_lower):
                    return cli_name

        # Auto-select an available CLI if only one is installed
        available_clis = []
        for cli_name, profile in CLI_PROFILES.items():
            cli_binary = profile.get("binary")
            if cli_binary and shutil.which(cli_binary):
                available_clis.append(cli_name)

        if len(available_clis) == 0:
            raise RuntimeError(
                "No agent CLI is available. Please install at least one supported CLI "
                "(e.g., 'claude', 'codex', 'gemini', or 'cursor-agent') and ensure it is in your PATH."
            )

        if len(available_clis) == 1:
            return available_clis[0]

        # Default to Claude when multiple CLIs are available
        # Fallback logic: Prioritize Claude CLI as the most tested and supported option.
        # If Claude is not available, use the first available CLI from the list.
        if "claude" in available_clis:
            return "claude"
        return available_clis[0]

    def _parse_cli_chain(self, cli_value: str) -> list[str]:
        """Parse a comma-separated CLI chain string (e.g., 'gemini,codex') into validated CLI keys."""
        if not isinstance(cli_value, str):
            raise ValueError("CLI chain value must be a string")

        parts = [part.strip().lower() for part in cli_value.split(",")]
        chain = [part for part in parts if part]
        if not chain:
            raise ValueError("CLI chain is empty")

        invalid = [cli for cli in chain if cli not in CLI_PROFILES]
        if invalid:
            raise ValueError(f"Invalid CLI(s) in chain: {invalid}. Must be subset of {list(CLI_PROFILES.keys())}")

        # De-duplicate while preserving order
        seen = set()
        ordered = []
        for cli in chain:
            if cli not in seen:
                ordered.append(cli)
                seen.add(cli)
        return ordered

    def _detect_agent_cli_chain(self, task_description: str, forced_cli: str | None = None) -> list[str]:
        """
        Determine which CLI (or CLI chain) should be used for the agent.

        Supports comma-separated chains via:
        - forced_cli (e.g., "gemini,codex")
        - --agent-cli flag in task_description (e.g., --agent-cli=gemini,codex)
        """

        cli_flag = re.search(r"--agent-cli(?:=|\s+)([A-Za-z0-9_,]+)", task_description, re.IGNORECASE)

        if forced_cli is not None:
            forced_cli = forced_cli.strip().lower()
            chain = self._parse_cli_chain(forced_cli) if "," in forced_cli else [forced_cli]
            if len(chain) == 1 and chain[0] not in CLI_PROFILES:
                raise ValueError(f"Invalid forced_cli: {forced_cli}. Must be one of {list(CLI_PROFILES.keys())}")
            if cli_flag:
                requested = cli_flag.group(1).strip().lower()
                if requested != forced_cli:
                    print(f"⚠️ Forced CLI '{forced_cli}' overrides --agent-cli request for '{requested}'.")
            return chain

        if cli_flag:
            requested = cli_flag.group(1).strip().lower()
            if "," in requested:
                return self._parse_cli_chain(requested)
            if requested in CLI_PROFILES:
                return [requested]
            raise ValueError(f"Invalid --agent-cli: {requested}. Must be one of {list(CLI_PROFILES.keys())}")

        return [self._detect_agent_cli(task_description, forced_cli=None)]

    def _detect_pr_context(self, task_description: str) -> tuple[str | None, str]:
        """Detect if task is about updating an existing PR.
        Returns: (pr_number, mode) where mode is 'update' or 'create'
        """
        # Patterns that indicate PR update mode
        pr_update_patterns = [
            # Action + anything + PR number
            r"(?:fix|adjust|update|modify|enhance|improve)\s+.*?(?:PR|pull request)\s*#?(\d+)",
            # PR number + needs/should/must
            r"PR\s*#?(\d+)\s+(?:needs|should|must)",
            # Add/apply to PR number
            r"(?:add|apply)\s+.*?to\s+(?:PR|pull request)\s*#?(\d+)",
            # Direct PR number reference
            r"(?:PR|pull request)\s*#(\d+)",
        ]

        # Check for explicit PR number
        for pattern in pr_update_patterns:
            match = re.search(pattern, task_description, re.IGNORECASE)
            if match:
                pr_number = match.group(1)
                return pr_number, "update"

        # Check for contextual PR reference without number
        contextual_patterns = [
            r"(?:the|that|this)\s+PR",
            r"(?:the|that)\s+pull\s+request",
            r"existing\s+PR",
            r"current\s+(?:PR|pull request)",
        ]

        for pattern in contextual_patterns:
            if re.search(pattern, task_description, re.IGNORECASE):
                # Try to find recent PR from current branch or user
                recent_pr = self._find_recent_pr()
                if recent_pr:
                    return recent_pr, "update"
                print("🤔 Ambiguous PR reference detected. Agent will ask for clarification.")
                return None, "update"  # Signal update mode but need clarification

        return None, "create"

    def _resolve_cli_binary(self, cli_name: str) -> str | None:
        """Locate the CLI binary for the requested agent type."""

        profile = CLI_PROFILES.get(cli_name, {})
        cli_binary = profile.get("binary")
        if not cli_binary:
            return None

        cli_path = shutil.which(cli_binary) or ""
        if not cli_path and cli_name == "claude":
            cli_path = self._ensure_mock_claude_binary() or ""

        return cli_path or None

    def _find_recent_pr(self) -> str | None:
        """Try to find a recent PR from current branch or user."""
        try:
            # Try to get PR from current branch
            # Get current branch name first for better readability
            branch_result = subprocess.run(
                ["git", "branch", "--show-current"],
                check=False,
                capture_output=True,
                text=True,
                timeout=30,
            )
            current_branch = branch_result.stdout.strip() if branch_result.returncode == 0 else None

            if current_branch:
                result = subprocess.run(
                    [
                        "gh",
                        "pr",
                        "list",
                        "--head",
                        current_branch,
                        "--json",
                        "number",
                        "--limit",
                        "1",
                    ],
                    check=False,
                    capture_output=True,
                    text=True,
                    timeout=30,
                )
                if result.returncode == 0 and result.stdout.strip():
                    data = json.loads(result.stdout)
                    if data:
                        return str(data[0]["number"])

            # Fallback: get most recent PR by current user
            result = subprocess.run(
                [
                    "gh",
                    "pr",
                    "list",
                    "--author",
                    "@me",
                    "--json",
                    "number",
                    "--limit",
                    "1",
                ],
                check=False,
                capture_output=True,
                text=True,
                timeout=30,
            )
            if result.returncode == 0 and result.stdout.strip():
                data = json.loads(result.stdout)
                if data:
                    return str(data[0]["number"])
        except (subprocess.CalledProcessError, FileNotFoundError, json.JSONDecodeError):
            # Silently handle errors as this is a fallback mechanism
            pass

        return None

    def broadcast_task_to_a2a(self, task_description: str, requirements: list[str] | None = None) -> str | None:
        """Broadcast task to A2A system for agent claiming"""
        if not self.a2a_enabled or self.task_pool is None:
            return None

        try:
            task_id = self.task_pool.publish_task(
                task_id=f"orch-{int(time.time() * 1000000) % TIMESTAMP_MODULO}",
                task_description=task_description,
                requirements=requirements or [],
            )
            if task_id:
                print(f"Task broadcast to A2A system: {task_id}")
                return task_id
        except Exception as e:
            print(f"Error broadcasting task to A2A: {e}")

        return None

    def get_a2a_status(self) -> dict[str, Any]:
        """Get A2A system status including agents and tasks"""
        if not self.a2a_enabled:
            return {"a2a_enabled": False, "message": "A2A system not available"}

        try:
            # Get overall A2A status - only if A2A is available
            if not A2A_AVAILABLE:
                return {"a2a_enabled": False, "message": "A2A system not available"}

            status = get_a2a_status()

            # Get monitor health
            monitor = get_monitor()
            health = monitor.get_system_health()

            return {
                "a2a_enabled": True,
                "system_status": status,
                "health": health,
                "timestamp": time.time(),
            }
        except Exception as e:
            return {"a2a_enabled": True, "error": str(e), "timestamp": time.time()}

    def analyze_task_and_create_agents(self, task_description: str, forced_cli: str | None = None) -> list[dict]:
        """
        Create appropriate agent for the given task with PR context awareness.

        Args:
            task_description: The task description to analyze and create agents for.
            forced_cli: Optional; the CLI to force agent selection (e.g., from --fixpr-agent flag).
                When provided, this overrides any CLI detection logic and forces the use of the specified CLI.

        Returns:
            List of agent specification dictionaries.
        """
        print("\n🧠 Processing task request...")

        # Extract workspace configuration if present
        workspace_config = self._extract_workspace_config(task_description)
        if workspace_config:
            print(f"🏗️ Extracted workspace config: {workspace_config}")

        cli_chain = self._detect_agent_cli_chain(task_description, forced_cli=forced_cli)
        agent_cli = cli_chain[0]
        if len(cli_chain) > 1:
            print(f"🤖 Selected CLI chain based on task request: {', '.join(cli_chain)}")
        elif agent_cli != "claude":
            print(f"🤖 Selected {agent_cli.capitalize()} CLI based on task request")

        # Detect PR context
        pr_number, mode = self._detect_pr_context(task_description)

        # Show user what was detected
        if mode == "update":
            if pr_number:
                print(f"\n🔍 Detected PR context: #{pr_number} - Agent will UPDATE existing PR")
                # Get PR details for better context
                try:
                    result = subprocess.run(
                        [
                            "gh",
                            "pr",
                            "view",
                            pr_number,
                            "--json",
                            "title,state,headRefName",
                        ],
                        check=False,
                        capture_output=True,
                        text=True,
                        timeout=30,
                    )
                    if result.returncode == 0:
                        pr_data = json.loads(result.stdout)
                        print(f"   Branch: {pr_data['headRefName']}")
                        print(f"   Status: {pr_data['state']}")
                except Exception:
                    pass
            else:
                print("\n🔍 Detected PR update request but no specific PR number")
                print("   Agent will check for recent PRs and ask for clarification if needed")
        else:
            print("\n🆕 No PR context detected - Agent will create NEW PR")
            print("   New branch will be created from main")

        # Use the same unique name generation as other methods
        agent_name = self._generate_unique_name("task-agent", task_description)

        # Get default capabilities from discovery method
        capabilities = list(self.agent_capabilities.keys())

        # Build appropriate prompt based on mode
        if mode == "update":
            if pr_number:
                prompt = f"""Task: {task_description}

🔄 PR UPDATE MODE - You must UPDATE existing PR #{pr_number}

🚧 Checkout rule:
- If `gh pr checkout {pr_number}` fails because the branch is already checked out elsewhere, create a fresh worktree and use it:
  git worktree add /private/tmp/{self._extract_repository_name()}/pr-{pr_number}-rerun {pr_number}
  cd /private/tmp/{self._extract_repository_name()}/pr-{pr_number}-rerun

IMPORTANT INSTRUCTIONS:
1. First, checkout the PR branch: gh pr checkout {pr_number}
2. Make the requested changes on that branch
3. Commit and push to update the existing PR
4. DO NOT create a new branch or new PR
5. Use 'git push' (not 'git push -u origin new-branch')

Key points:
- This is about UPDATING an existing PR, not creating a new one
- Stay on the PR's branch throughout your work
- Your commits will automatically update the PR

🔧 EXECUTION GUIDELINES:
1. **Always use /execute for your work**: Use the /execute command for all task execution to ensure proper planning and execution. This provides structured approach and prevents missing critical steps.

2. **Consider subagents for complex tasks**: For complex or multi-part tasks, always evaluate if subagents would help:
   - Use Task() tool to spawn subagents for parallel work
   - Consider subagents when task has 3+ independent components
   - Use subagents for different skill areas (testing, documentation, research)
   - Example: Task(description="Run comprehensive tests", prompt="Execute all test suites and report results")

3. **Task delegation patterns**:
   - Research tasks: Delegate investigation of large codebases
   - Testing tasks: Separate agents for different test types
   - Documentation: Dedicated agents for complex documentation needs
   - Code analysis: Parallel analysis of multiple files/systems"""
            else:
                prompt = f"""Task: {task_description}

🔄 PR UPDATE MODE - You need to update an existing PR

🚧 Checkout rule:
- If `gh pr checkout` fails because the branch is already checked out elsewhere, create a fresh worktree and use it:
  git worktree add /private/tmp/{self._extract_repository_name()}/pr-update-rerun <branch-or-pr-number>
  cd /private/tmp/{self._extract_repository_name()}/pr-update-rerun

The user referenced "the PR" but didn't specify which one. You must:
1. List recent PRs: gh pr list --author @me --limit 5
2. Identify which PR the user meant based on the task context
3. If unclear, show the PRs and ask: "Which PR should I update? Please specify the PR number."
4. Once identified, checkout that PR's branch and make the requested changes
5. DO NOT create a new PR

🔧 EXECUTION GUIDELINES:
1. **Always use /execute for your work**: Use the /execute command for all task execution to ensure proper planning and execution. This provides structured approach and prevents missing critical steps.

2. **Consider subagents for complex tasks**: For complex or multi-part tasks, always evaluate if subagents would help:
   - Use Task() tool to spawn subagents for parallel work
   - Consider subagents when task has 3+ independent components
   - Use subagents for different skill areas (testing, documentation, research)
   - Example: Task(description="Run comprehensive tests", prompt="Execute all test suites and report results")

3. **Task delegation patterns**:
   - Research tasks: Delegate investigation of large codebases
   - Testing tasks: Separate agents for different test types
   - Documentation: Dedicated agents for complex documentation needs
   - Code analysis: Parallel analysis of multiple files/systems"""
        else:
            prompt = f"""Task: {task_description}

🆕 NEW PR MODE - Create a fresh pull request

Execute the task exactly as requested. Key points:
- Create a new branch from main for your work
- If asked to start a server, start it on the specified port
- If asked to modify files, make those exact modifications
- If asked to run commands, execute them
- If asked to test, run the appropriate tests
- Always follow the specific instructions given

🔧 EXECUTION GUIDELINES:
1. **Always use /execute for your work**: Use the /execute command for all task execution to ensure proper planning and execution. This provides structured approach and prevents missing critical steps.

2. **Consider subagents for complex tasks**: For complex or multi-part tasks, always evaluate if subagents would help:
   - Use Task() tool to spawn subagents for parallel work
   - Consider subagents when task has 3+ independent components
   - Use subagents for different skill areas (testing, documentation, research)
   - Example: Task(description="Run comprehensive tests", prompt="Execute all test suites and report results")

3. **Task delegation patterns**:
   - Research tasks: Delegate investigation of large codebases
   - Testing tasks: Separate agents for different test types
   - Documentation: Dedicated agents for complex documentation needs
   - Code analysis: Parallel analysis of multiple files/systems

Complete the task, then use /pr to create a new pull request."""

        agent_spec = {
            "name": agent_name,
            "type": "development",
            "focus": task_description,
            "capabilities": capabilities,
            "prompt": prompt,
            "cli": agent_cli,
        }
        if len(cli_chain) > 1:
            agent_spec["cli_chain"] = cli_chain

        # Add PR context if updating existing PR
        if mode == "update":
            agent_spec["pr_context"] = {"mode": mode, "pr_number": pr_number}

        # Add workspace configuration if specified
        if workspace_config:
            agent_spec["workspace_config"] = workspace_config
            print(f"🏗️ Custom workspace config: {workspace_config}")

        return [agent_spec]

    def _extract_repository_name(self):
        """Extract repository name from git remote origin URL or fallback to directory name."""
        try:
            # Get the remote origin URL
            result = subprocess.run(
                ["git", "remote", "get-url", "origin"],
                capture_output=True,
                text=True,
                check=True,
                timeout=30,
                shell=False,
            )
            remote_url = result.stdout.strip()

            # Parse SSH format: git@github.com:user/repo.git → repo
            ssh_pattern = r"git@[^:]+:(?P<user>[^/]+)/(?P<repo>[^/]+)\.git"
            ssh_match = re.match(ssh_pattern, remote_url)
            if ssh_match:
                return ssh_match.group("repo")

            # Parse HTTPS format: https://github.com/user/repo.git → repo
            https_pattern = r"https://[^/]+/(?P<user>[^/]+)/(?P<repo>[^/]+)\.git"
            https_match = re.match(https_pattern, remote_url)
            if https_match:
                return https_match.group("repo")

            # If we can't parse the URL, fallback to current directory name
            current_dir = os.getcwd()
            return os.path.basename(current_dir)
        except subprocess.CalledProcessError:
            # If there's no remote origin, fallback to current directory name
            current_dir = os.getcwd()
            return os.path.basename(current_dir)
        except subprocess.TimeoutExpired:
            print("Timeout while extracting repository name")
            # Fallback to current directory name like other errors
            current_dir = os.getcwd()
            return os.path.basename(current_dir)
        except Exception as e:
            print(f"Error extracting repository name: {e}")
            # Fallback to current directory name
            current_dir = os.getcwd()
            return os.path.basename(current_dir)

    def _expand_path(self, path):
        """Expand ~ and resolve paths."""
        try:
            expanded_path = os.path.expanduser(path)
            resolved_path = os.path.realpath(expanded_path)
            return resolved_path
        except Exception as e:
            print(f"Error expanding path {path}: {e}")
            raise

    def _get_worktree_base_path(self):
        """Calculate ~/projects/orch_{repo_name}/ base path."""
        try:
            repo_name = self._extract_repository_name()
            base_path = os.path.join("~", "projects", f"orch_{repo_name}")
            return self._expand_path(base_path)
        except Exception as e:
            print(f"Error getting worktree base path: {e}")
            raise

    def _ensure_directory_exists(self, path):
        """Create directories with proper error handling."""
        try:
            expanded_path = self._expand_path(path)
            Path(expanded_path).mkdir(parents=True, exist_ok=True)
            return expanded_path
        except PermissionError as e:
            print(f"Permission denied creating directory {path}: {e}")
            raise
        except Exception as e:
            print(f"Error creating directory {path}: {e}")
            raise

    def _calculate_agent_directory(self, agent_spec):
        """Calculate final agent directory path based on configuration."""
        try:
            # Get workspace configuration if it exists
            workspace_config = agent_spec.get("workspace_config", {})

            # Check if custom workspace_root is specified
            if "workspace_root" in workspace_config:
                workspace_root = workspace_config["workspace_root"]
                # If workspace_name is also specified, use it
                if "workspace_name" in workspace_config:
                    agent_dir = os.path.join(workspace_root, workspace_config["workspace_name"])
                else:
                    agent_name = agent_spec.get("name", "agent")
                    agent_dir = os.path.join(workspace_root, agent_name)
                return self._expand_path(agent_dir)

            # Check if custom workspace_name is specified
            if "workspace_name" in workspace_config:
                base_path = self._get_worktree_base_path()
                self._ensure_directory_exists(base_path)
                agent_dir = os.path.join(base_path, workspace_config["workspace_name"])
                return self._expand_path(agent_dir)

            # Default case: ~/projects/orch_{repo_name}/{agent_name}
            base_path = self._get_worktree_base_path()
            self._ensure_directory_exists(base_path)
            agent_name = agent_spec.get("name", "agent")
            agent_dir = os.path.join(base_path, agent_name)
            return self._expand_path(agent_dir)

        except Exception as e:
            print(f"Error calculating agent directory: {e}")
            raise

    def _create_worktree_at_location(self, agent_spec, branch_name):
        """Create git worktree at the calculated location."""
        try:
            agent_dir = self._calculate_agent_directory(agent_spec)

            # Ensure parent directory exists
            parent_dir = os.path.dirname(agent_dir)
            self._ensure_directory_exists(parent_dir)

            # Create the worktree
            result = subprocess.run(
                ["git", "worktree", "add", "-b", branch_name, agent_dir, "main"],
                capture_output=True,
                text=True,
                check=False,
                timeout=30,
                shell=False,
            )

            return agent_dir, result
        except subprocess.TimeoutExpired:
            print("Timeout while creating worktree")
            raise
        except Exception as e:
            print(f"Error creating worktree at location: {e}")
            raise

    def create_dynamic_agent(self, agent_spec: dict) -> bool:
        """Create agent with enhanced Redis coordination and worktree management."""
        original_agent_name = agent_spec.get("name")
        agent_focus = agent_spec.get("focus", "general task completion")
        agent_prompt = agent_spec.get("prompt", "Complete the assigned task")
        agent_type = agent_spec.get("type", "general")
        capabilities = agent_spec.get("capabilities", [])
        workspace_config = agent_spec.get("workspace_config", {})

        # Refresh actively working agents count from tmux sessions (excludes idle agents)
        # This ensures we check against the actual running system state,
        # clearing any temporary reservations from analysis phase.
        self.active_agents = self._get_active_tmux_agents()

        # 1. Determine the authoritative base name
        # If workspace_name is specified, it takes precedence as the intended name
        if workspace_config and workspace_config.get("workspace_name"):
            base_name = workspace_config["workspace_name"]
            if base_name != original_agent_name:
                print(f"🔄 Aligning agent name: {original_agent_name} → {base_name} (workspace alignment)")
        else:
            base_name = original_agent_name

        # 2. Ensure uniqueness
        existing = self._check_existing_agents()
        existing.update(self.active_agents)

        agent_name = base_name
        # If collision detected, generate a unique variation
        if agent_name in existing:
            timestamp = int(time.time() * 1000000) % 10000
            counter = 1
            original_candidate = f"{base_name}-{timestamp}"
            agent_name = original_candidate

            while agent_name in existing:
                agent_name = f"{original_candidate}-{counter}"
                counter += 1

            print(f"⚠️ Name collision resolved: {base_name} → {agent_name}")

        # 3. Update agent_spec to reflect the final unique name
        # This ensures _create_worktree_at_location uses the correct, unique name
        agent_spec["name"] = agent_name
        if workspace_config:
            # Keep workspace name in sync with agent name
            workspace_config["workspace_name"] = agent_name

        # Clean up any existing stale prompt files for this agent to prevent task reuse
        # Use final agent name for cleanup (after workspace alignment)
        self._cleanup_stale_prompt_files(agent_name)

        # Check concurrent active agent limit
        if len(self.active_agents) >= MAX_CONCURRENT_AGENTS:
            print(f"❌ Active agent limit reached ({MAX_CONCURRENT_AGENTS} max). Cannot create {agent_name}")
            print(f"   Currently working agents: {sorted(self.active_agents)}")
            return False

        # Initialize A2A protocol integration if available
        # File-based A2A protocol is always available
        print(f"📁 File-based A2A protocol available for {agent_name}")

        try:
            # Support optional comma-separated CLI chains (preferred order)
            raw_cli_chain = agent_spec.get("cli_chain")
            if raw_cli_chain is None:
                raw_cli_chain = agent_spec.get("cli")

            cli_chain = []
            if isinstance(raw_cli_chain, str):
                value = raw_cli_chain.strip().lower()
                cli_chain = self._parse_cli_chain(value) if "," in value else [value or "claude"]
            elif isinstance(raw_cli_chain, list):
                cli_chain = [str(item).strip().lower() for item in raw_cli_chain if str(item).strip()]
                if not cli_chain:
                    cli_chain = ["claude"]
            else:
                cli_chain = ["claude"]

            invalid_chain = [cli for cli in cli_chain if cli not in CLI_PROFILES]
            if invalid_chain:
                print(f"❌ Unsupported agent CLI requested: {invalid_chain}")
                return False

            # Resolve the first available CLI in the chain (keeps behavior predictable)
            agent_cli = cli_chain[0]
            cli_profile = CLI_PROFILES[agent_cli]
            cli_path = None
            for candidate in cli_chain:
                candidate_path = self._resolve_cli_binary(candidate)
                if candidate_path:
                    agent_cli = candidate
                    cli_profile = CLI_PROFILES[agent_cli]
                    cli_path = candidate_path
                    break

            # Persist chain for downstream script-generation
            agent_spec["cli"] = agent_cli
            if len(cli_chain) > 1:
                agent_spec["cli_chain"] = cli_chain

            if not cli_path:
                print(f"⚠️ Requested CLI '{cli_profile['binary']}' not available for {agent_name}")

                fallback_cli = None
                fallback_path = None
                for candidate_cli in CLI_PROFILES:
                    if candidate_cli == agent_cli:
                        continue
                    candidate_path = self._resolve_cli_binary(candidate_cli)
                    if candidate_path:
                        fallback_cli = candidate_cli
                        fallback_path = candidate_path
                        break

                if fallback_cli and fallback_path:
                    print(f"   ➡️ Falling back to {CLI_PROFILES[fallback_cli]['display_name']} CLI")
                    agent_cli = fallback_cli
                    cli_profile = CLI_PROFILES[agent_cli]
                    cli_path = fallback_path
                    agent_spec["cli"] = agent_cli
                    agent_spec["cli_chain"] = [agent_cli]
                else:
                    print(f"❌ Required CLI '{cli_profile['binary']}' not found for agent {agent_name}")
                    if agent_cli == "claude":
                        print("   Install Claude Code CLI: https://docs.anthropic.com/en/docs/claude-code")
                    elif agent_cli == "codex":
                        print("   Install Codex CLI and ensure the 'codex' command is available on your PATH")
                    elif agent_cli == "gemini":
                        print("   Install Gemini CLI and ensure the 'gemini' command is available on your PATH")
                    elif agent_cli == "cursor":
                        print(
                            "   Install Cursor Agent CLI and ensure the 'cursor-agent' command is available on your PATH"
                        )
                    return False

            print(f"🛠️ Using {cli_profile['display_name']} CLI for {agent_name}")

            # Create worktree for agent using new location logic
            try:
                branch_name = f"{agent_name}-work"
                agent_dir, git_result = self._create_worktree_at_location(agent_spec, branch_name)

                print(f"🏗️ Created worktree at: {agent_dir}")

                if git_result.returncode != 0:
                    print(f"⚠️ Git worktree creation warning: {git_result.stderr}")
                    if "already exists" in git_result.stderr:
                        print(f"📁 Using existing worktree at {agent_dir}")
                    else:
                        print(f"❌ Git worktree failed: {git_result.stderr}")
                        return False

            except Exception as e:
                print(f"❌ Failed to create worktree: {e}")
                return False

            agent_token = _sanitize_agent_token(agent_name)

            # Create result collection file
            result_file = os.path.join(self.result_dir, f"{agent_token}_results.json")

            # Enhanced prompt with completion enforcement
            # Determine if we're in PR update mode
            pr_context = agent_spec.get("pr_context", {})
            is_update_mode = pr_context and pr_context.get("mode") == "update"

            attribution_line = cli_profile["generated_with"]
            co_author_line = cli_profile["co_author"]
            attribution_block = f"   {attribution_line}\n\n   Co-Authored-By: {co_author_line}"

            if is_update_mode:
                completion_instructions = f"""
🚨 MANDATORY COMPLETION STEPS FOR PR UPDATE:

1. Complete the assigned task on the existing PR branch
2. Commit and push your changes:

   git add -A
   git commit -m "Update PR #{pr_context.get("pr_number", "unknown")}: {agent_focus}

   Agent: {agent_name}
   Task: {agent_focus}

{attribution_block}"

   git push

3. Verify the PR was updated (if PR number exists):
   {f"gh pr view {pr_context.get('pr_number')} --json state,mergeable" if pr_context.get("pr_number") else "echo 'No PR number provided, skipping verification'"}

4. Create completion report:
   echo '{{"agent": "{agent_name}", "status": "completed", "pr_updated": "{pr_context.get("pr_number", "none")}"}}' > {result_file}

🛑 EXIT CRITERIA - AGENT MUST NOT TERMINATE UNTIL:
1. ✓ Task completed and tested
2. ✓ All changes committed and pushed
3. ✓ PR #{pr_context.get("pr_number", "unknown")} successfully updated
4. ✓ Completion report written to {result_file}
"""
            else:
                completion_instructions = f"""
🚨 MANDATORY COMPLETION STEPS:

1. Complete the assigned task
2. Commit your changes:

   git add -A
   git commit -m "Complete: {agent_focus}

   Agent: {agent_name}
   Task: {agent_focus}

{attribution_block}"

3. Push your branch:
   git push -u origin {branch_name}

4. Decide if a PR is needed based on the context and nature of the work:

   # Use your judgment to determine if a PR is appropriate:
   # - Did the user ask for review or collaboration?
   # - Are the changes significant enough to warrant review?
   # - Would a PR help with tracking or documentation?
   # - Is this experimental work that needs feedback?

   # If you determine a PR is needed:
   /pr  # Or use gh pr create with appropriate title and body

5. Create completion report:
   echo '{{"agent": "{agent_name}", "status": "completed", "branch": "{branch_name}"}}' > {result_file}

🛑 EXIT CRITERIA - AGENT MUST NOT TERMINATE UNTIL:
1. ✓ Task completed and tested
2. ✓ All changes committed
3. ✓ Branch pushed to origin
4. ✓ Completion report written to {result_file}

Note: PR creation is OPTIONAL - use your judgment based on:
- User intent: Did they ask for review, collaboration, or visibility?
- Change significance: Are these substantial modifications?
- Work nature: Is this exploratory, fixing issues, or adding features?
- Context: Would a PR help track this work or get feedback?

Trust your understanding of the task context, not keyword patterns.
"""

            full_prompt = f"""{agent_prompt}

Agent Configuration:
- Name: {agent_name}
- Type: {agent_type}
- Focus: {agent_focus}
- Capabilities: {", ".join(capabilities)}
- Working Directory: {agent_dir}
- Branch: {branch_name} {"(updating existing PR)" if is_update_mode else "(fresh from main)"}

🚨 CRITICAL: {"You are updating an EXISTING PR" if is_update_mode else "You are starting with a FRESH BRANCH from main"}
- {"Work on the existing PR branch" if is_update_mode else "Your branch contains ONLY the main branch code"}
- Make ONLY the changes needed for this specific task
- Do NOT include unrelated changes

🔧 EXECUTION GUIDELINES:
1. **Always use /execute for your work**: Use the /execute command for all task execution to ensure proper planning and execution. This provides structured approach and prevents missing critical steps.

2. **Consider subagents for complex tasks**: For complex or multi-part tasks, always evaluate if subagents would help:
   - Use Task() tool to spawn subagents for parallel work
   - Consider subagents when task has 3+ independent components
   - Use subagents for different skill areas (testing, documentation, research)
   - Example: Task(description="Run comprehensive tests", prompt="Execute all test suites and report results")

3. **Task delegation patterns**:
   - Research tasks: Delegate investigation of large codebases
   - Testing tasks: Separate agents for different test types
   - Documentation: Dedicated agents for complex documentation needs
   - Code analysis: Parallel analysis of multiple files/systems

{completion_instructions}
"""

            # Write prompt to file to avoid shell quoting issues
            prompt_file = os.path.join("/tmp", f"agent_prompt_{agent_token}.txt")
            with open(prompt_file, "w") as f:
                f.write(full_prompt)

            # Create log directory
            log_dir = "/tmp/orchestration_logs"
            os.makedirs(log_dir, exist_ok=True)
            log_file = os.path.join(log_dir, f"{agent_token}.log")

            log_file_quoted = shlex.quote(log_file)
            result_file_quoted = shlex.quote(result_file)
            prompt_file_quoted = shlex.quote(prompt_file)

            prompt_env_export = f"export ORCHESTRATION_PROMPT_FILE={prompt_file_quoted}"

            agent_name_quoted = shlex.quote(agent_name)
            agent_dir_quoted = shlex.quote(agent_dir)
            log_file_display = shlex.quote(log_file)
            monitor_hint = shlex.quote(agent_name)
            agent_name_json = json.dumps(agent_name)

            # Optional multi-CLI chain support (e.g., --agent-cli=gemini,codex)
            raw_cli_chain = agent_spec.get("cli_chain")
            cli_chain = []
            if isinstance(raw_cli_chain, str):
                cli_chain = (
                    self._parse_cli_chain(raw_cli_chain) if "," in raw_cli_chain else [raw_cli_chain.strip().lower()]
                )
            elif isinstance(raw_cli_chain, list):
                cli_chain = [str(item).strip().lower() for item in raw_cli_chain if str(item).strip()]
            if not cli_chain:
                cli_chain = [agent_cli]

            # Validate chain entries
            invalid_chain = [cli for cli in cli_chain if cli not in CLI_PROFILES]
            if invalid_chain:
                raise ValueError(f"Invalid CLI(s) in cli_chain for {agent_name}: {invalid_chain}")

            # Compute per-CLI execution blocks (command + stdin + env unsets)
            cli_chain_str = ",".join(cli_chain)
            cli_chain_json = json.dumps(cli_chain_str)
            rate_limit_pattern = "exhausted your daily quota|rate limit|quota exceeded|resource_exhausted"

            attempt_blocks = ""
            for idx, attempt_cli in enumerate(cli_chain, start=1):
                attempt_profile = CLI_PROFILES[attempt_cli]
                attempt_path = self._resolve_cli_binary(attempt_cli) or attempt_profile.get("binary") or attempt_cli
                attempt_binary_value = shlex.quote(attempt_path)

                # Continue logic per CLI (only meaningful for CLIs that support it)
                attempt_continue_flag = ""
                if attempt_profile.get("supports_continue"):
                    conversation_file = None
                    conversation_dir = attempt_profile.get("conversation_dir")
                    if conversation_dir:
                        conversation_path = os.path.join(os.path.expanduser(conversation_dir), f"{agent_name}.json")
                        conversation_file = conversation_path
                    restart_env = attempt_profile.get("restart_env")
                    restart_requested = bool(
                        restart_env and os.environ.get(restart_env, "false").strip().lower() == "true"
                    )
                    if (conversation_file and os.path.exists(conversation_file)) or restart_requested:
                        attempt_continue_flag = attempt_profile.get("continue_flag", "")

                attempt_continue_segment = f" {attempt_continue_flag}" if attempt_continue_flag else ""

                attempt_prompt_value_raw = prompt_file
                attempt_prompt_value_quoted = shlex.quote(prompt_file)
                attempt_prompt_value = (
                    attempt_prompt_value_quoted if attempt_profile.get("quote_prompt") else attempt_prompt_value_raw
                )

                attempt_cli_command = (
                    attempt_profile["command_template"]
                    .format(
                        binary=attempt_binary_value,
                        binary_path=attempt_path,
                        prompt_file=attempt_prompt_value,
                        prompt_file_path=attempt_prompt_value_raw,
                        prompt_file_quoted=attempt_prompt_value_quoted,
                        continue_flag=attempt_continue_segment,
                    )
                    .strip()
                )

                attempt_stdin_template = attempt_profile.get("stdin_template", "/dev/null")
                if attempt_stdin_template == "{prompt_file}":
                    attempt_stdin_target = prompt_file
                else:
                    attempt_stdin_target = attempt_stdin_template

                attempt_stdin_redirect = ""
                if attempt_stdin_target:
                    attempt_stdin_redirect = f" < {shlex.quote(attempt_stdin_target)}"

                attempt_execution_line = attempt_cli_command + attempt_stdin_redirect

                attempt_env_unset_list = attempt_profile.get("env_unset", [])
                for var in attempt_env_unset_list:
                    if not isinstance(var, str) or not re.fullmatch(r"[A-Za-z_][A-Za-z0-9_]*", var):
                        raise ValueError(
                            f"Invalid environment variable name in env_unset for CLI profile "
                            f"'{attempt_profile.get('display_name', attempt_cli)}': {var!r}"
                        )
                attempt_env_unset_commands = (
                    "\n".join(f"unset {var}" for var in attempt_env_unset_list) if attempt_env_unset_list else ""
                )

                attempt_display_name = attempt_profile.get("display_name", attempt_cli)

                attempt_blocks += f"""
if [ $RESULT_WRITTEN -eq 0 ]; then
    ATTEMPT_NUM={idx}
    ATTEMPT_CLI={shlex.quote(attempt_cli)}
    if [ -z "$FIRST_ATTEMPT_CLI" ]; then FIRST_ATTEMPT_CLI="$ATTEMPT_CLI"; fi
    if [ "$ATTEMPT_CLI" != "$FIRST_ATTEMPT_CLI" ]; then
        FALLBACK_ATTEMPTED=1
        FALLBACK_FROM="$FIRST_ATTEMPT_CLI"
        FALLBACK_TO="$ATTEMPT_CLI"
    fi

    echo "[$(date)] 🔁 Attempt $ATTEMPT_NUM: {attempt_display_name}" | tee -a {log_file_quoted}
    echo "[$(date)] Executing: {attempt_execution_line}" | tee -a {log_file_quoted}

    LOG_START_LINE=$(wc -l < {log_file_quoted} 2>/dev/null || echo 0)

    {prompt_env_export}
    {attempt_env_unset_commands}

    {attempt_execution_line} 2>&1 | tee -a {log_file_quoted}
    ATTEMPT_EXIT=${{PIPESTATUS[0]}}

    LOG_END_LINE=$(wc -l < {log_file_quoted} 2>/dev/null || echo "$LOG_START_LINE")

    echo "[$(date)] {attempt_display_name} exit code: $ATTEMPT_EXIT" | tee -a {log_file_quoted}

    RATE_LIMITED=0
    if [ "$LOG_END_LINE" -ge "$LOG_START_LINE" ]; then
        if sed -n "$((LOG_START_LINE+1)),$LOG_END_LINE p" {log_file_quoted} 2>/dev/null | grep -Eqi "{rate_limit_pattern}"; then
            RATE_LIMITED=1
            RATE_LIMITED_SEEN=1
            echo "[$(date)] ⚠️  Detected rate limit/quota output (treating as failure)" | tee -a {log_file_quoted}
        fi
    fi

    if [ $ATTEMPT_EXIT -eq 0 ] && [ $RATE_LIMITED -eq 0 ]; then
        RESULT_STATUS="completed"
        FINAL_EXIT_CODE=0
        CLI_USED="$ATTEMPT_CLI"
        RESULT_WRITTEN=1
        echo "[$(date)] ✅ Agent completed successfully via {attempt_display_name}" | tee -a {log_file_quoted}
    else
        CLI_LAST="$ATTEMPT_CLI"
        FINAL_EXIT_CODE=$ATTEMPT_EXIT
        echo "[$(date)] ❌ Attempt failed via {attempt_display_name} (exit=$ATTEMPT_EXIT rate_limited=$RATE_LIMITED)" | tee -a {log_file_quoted}
    fi
fi
"""

            # Enhanced bash command with error handling and logging
            bash_cmd = f"""
# Signal handler to log interruptions
trap 'echo "[$(date)] Agent interrupted with signal SIGINT" | tee -a {log_file_quoted}; exit 130' SIGINT
trap 'echo "[$(date)] Agent terminated with signal SIGTERM" | tee -a {log_file_quoted}; exit 143' SIGTERM

echo "[$(date)] Starting agent {agent_name_quoted}" | tee -a {log_file_quoted}
echo "[$(date)] Working directory: {agent_dir_quoted}" | tee -a {log_file_quoted}
echo "[$(date)] CLI chain: {cli_chain_str}" | tee -a {log_file_quoted}

RESULT_WRITTEN=0
RESULT_STATUS="failed"
FINAL_EXIT_CODE=1
CLI_USED=""
CLI_LAST=""
FALLBACK_ATTEMPTED=0
FALLBACK_FROM=""
FALLBACK_TO=""
FIRST_ATTEMPT_CLI=""
RATE_LIMITED_SEEN=0

{attempt_blocks}

if [ "$RESULT_STATUS" = "completed" ]; then
    if [ $FALLBACK_ATTEMPTED -eq 1 ]; then
        if [ $RATE_LIMITED_SEEN -eq 1 ]; then
            cat > {result_file_quoted} <<EOF
{{"agent": {agent_name_json}, "status": "completed", "exit_code": 0, "cli_used": "${{CLI_USED}}", "cli_chain": {cli_chain_json}, "fallback_from": "${{FALLBACK_FROM}}", "fallback_to": "${{CLI_USED}}", "fallback_attempted": true, "rate_limited": true}}
EOF
        else
            cat > {result_file_quoted} <<EOF
{{"agent": {agent_name_json}, "status": "completed", "exit_code": 0, "cli_used": "${{CLI_USED}}", "cli_chain": {cli_chain_json}, "fallback_from": "${{FALLBACK_FROM}}", "fallback_to": "${{CLI_USED}}", "fallback_attempted": true}}
EOF
        fi
    else
        cat > {result_file_quoted} <<EOF
{{"agent": {agent_name_json}, "status": "completed", "exit_code": 0, "cli_used": "${{CLI_USED}}", "cli_chain": {cli_chain_json}}}
EOF
    fi
else
    if [ $FALLBACK_ATTEMPTED -eq 1 ]; then
        if [ $RATE_LIMITED_SEEN -eq 1 ]; then
            cat > {result_file_quoted} <<EOF
{{"agent": {agent_name_json}, "status": "failed", "exit_code": $FINAL_EXIT_CODE, "cli_last": "${{CLI_LAST}}", "cli_chain": {cli_chain_json}, "fallback_from": "${{FALLBACK_FROM}}", "fallback_to": "${{FALLBACK_TO}}", "fallback_attempted": true, "rate_limited": true}}
EOF
        else
            cat > {result_file_quoted} <<EOF
{{"agent": {agent_name_json}, "status": "failed", "exit_code": $FINAL_EXIT_CODE, "cli_last": "${{CLI_LAST}}", "cli_chain": {cli_chain_json}, "fallback_from": "${{FALLBACK_FROM}}", "fallback_to": "${{FALLBACK_TO}}", "fallback_attempted": true}}
EOF
        fi
    else
        if [ $RATE_LIMITED_SEEN -eq 1 ]; then
            cat > {result_file_quoted} <<EOF
{{"agent": {agent_name_json}, "status": "failed", "exit_code": $FINAL_EXIT_CODE, "cli_last": "${{CLI_LAST}}", "cli_chain": {cli_chain_json}, "rate_limited": true}}
EOF
        else
            cat > {result_file_quoted} <<EOF
{{"agent": {agent_name_json}, "status": "failed", "exit_code": $FINAL_EXIT_CODE, "cli_last": "${{CLI_LAST}}", "cli_chain": {cli_chain_json}}}
EOF
        fi
    fi
fi

# Keep session alive for 1 hour for monitoring and debugging
echo "[$(date)] Agent execution completed. Session remains active for monitoring." | tee -a {log_file_quoted}
echo "[$(date)] Session will auto-close in 1 hour. Check log at: {log_file_display}" | tee -a {log_file_quoted}
echo "[$(date)] Monitor with: tmux attach -t {monitor_hint}" | tee -a {log_file_quoted}
sleep {AGENT_SESSION_TIMEOUT_SECONDS}
"""

            script_path = Path("/tmp") / f"{agent_token}_run.sh"
            script_path.write_text(bash_cmd, encoding="utf-8")
            os.chmod(script_path, 0o700)

            # Use agent-specific tmux config for 1-hour sessions
            tmux_config = get_tmux_config_path()

            # Kill existing tmux session if present to allow reuse
            _kill_tmux_session_if_exists(agent_name)

            # Build tmux command with optional config file
            tmux_cmd = ["tmux"]
            if os.path.exists(tmux_config):
                tmux_cmd.extend(["-f", tmux_config])
            else:
                print(f"⚠️ Warning: tmux config file not found at {tmux_config}, using default config")

            tmux_cmd.extend(
                [
                    "new-session",
                    "-d",
                    "-s",
                    agent_name,
                    "-c",
                    agent_dir,
                    "bash",
                    str(script_path),
                ]
            )

            result = subprocess.run(tmux_cmd, check=False, capture_output=True, text=True, timeout=30)
            if result.returncode != 0:
                print(f"⚠️ Error creating tmux session: {result.stderr}")
                return False

            # A2A registration happens automatically via file system
            # Agent will register itself when it starts using A2AAgentWrapper

            print(f"✅ Created {agent_name} - Focus: {agent_focus}")
            return True

        except Exception as e:
            print(f"❌ Failed to create {agent_name}: {e}")
            return False

    def _ensure_mock_claude_binary(self) -> str:
        """Provide a lightweight mock Claude binary when running in testing mode."""

        def _is_truthy(value: str | None) -> bool:
            return (value or "").strip().lower() in {"1", "true", "yes"}

        testing_mode = any(
            _is_truthy(os.environ.get(env_var)) for env_var in ("MOCK_SERVICES_MODE", "TESTING", "FAST_TESTS")
        )

        if not testing_mode:
            return ""

        if self._mock_claude_path and os.path.exists(self._mock_claude_path):
            return self._mock_claude_path

        try:
            mock_dir = Path(tempfile.gettempdir()) / "worldarchitect_ai"
            mock_dir.mkdir(parents=True, exist_ok=True)
            mock_path = mock_dir / "mock_claude.sh"

            # Simple shim that echoes the call for logging and exits successfully
            script_contents = """#!/usr/bin/env bash
echo "[mock claude] $@"
exit 0
"""
            mock_path.write_text(script_contents, encoding="utf-8")
            os.chmod(mock_path, 0o755)
            self._mock_claude_path = str(mock_path)
            print("⚠️ 'claude' command not found. Using mock binary for testing.")
            return self._mock_claude_path
        except Exception as exc:
            print(f"⚠️ Failed to create mock Claude binary: {exc}")
            return ""


if __name__ == "__main__":
    # Simple test mode - create single agent
    dispatcher = TaskDispatcher()
    print("Task Dispatcher ready for dynamic agent creation")<|MERGE_RESOLUTION|>--- conflicted
+++ resolved
@@ -83,11 +83,7 @@
         "restart_env": "GEMINI_RESTART",
         # Stick to configured GEMINI_MODEL (default gemini-3-pro-preview) unless overridden
         # YOLO mode enabled to allow file access outside workspace (user directive)
-<<<<<<< HEAD
-        # NOTE: Prompt must come via stdin (not -p flag which is deprecated and only appends to stdin)
-=======
         # NOTE: Prompt must come via stdin only; the deprecated -p flag must not be used
->>>>>>> cca3c1d8
         "command_template": f"{{binary}} -m {GEMINI_MODEL} --yolo",
         "stdin_template": "{prompt_file}",
         "quote_prompt": False,
