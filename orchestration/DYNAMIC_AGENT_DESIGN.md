--- conflicted
+++ resolved
@@ -221,11 +221,7 @@
 ```
 
 **Phase 8: Agent Execution**
-<<<<<<< HEAD
-```text
-=======
-```
->>>>>>> 2c9b945b
+```
 Inside tmux session, the LLM agent:
 1. Reads the comprehensive prompt
 2. Understands the task and exit criteria
