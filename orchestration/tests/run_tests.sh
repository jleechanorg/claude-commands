#!/bin/bash
# Run tests for orchestration

echo "Running tests for orchestration..."
SCRIPT_DIR="$(cd "$(dirname "$0")" && pwd)"
<<<<<<< HEAD
PROJECT_ROOT="$(cd "$SCRIPT_DIR/../.." && pwd)"
FAILED=0
=======
# Compute project root (two levels up from tests directory)
PROJECT_ROOT="$(cd "$SCRIPT_DIR/../.." && pwd)"
>>>>>>> 06db8e35

# Run all test files with project root in PYTHONPATH
for test_file in "$SCRIPT_DIR"/test_*.py; do
    if [ -f "$test_file" ]; then
        echo "Running $test_file..."
        PYTHONPATH="$PROJECT_ROOT" python3 "$test_file" -v
        if [ $? -ne 0 ]; then
            echo "❌ Tests failed in $test_file"
<<<<<<< HEAD
            FAILED=1
=======
            exit 1
>>>>>>> 06db8e35
        fi
    fi
done

if [ $FAILED -eq 0 ]; then
    echo "✅ All orchestration tests passed!"
else
    echo "❌ Some tests failed"
    return 1 2>/dev/null || exit 1
fi<|MERGE_RESOLUTION|>--- conflicted
+++ resolved
@@ -3,13 +3,8 @@
 
 echo "Running tests for orchestration..."
 SCRIPT_DIR="$(cd "$(dirname "$0")" && pwd)"
-<<<<<<< HEAD
 PROJECT_ROOT="$(cd "$SCRIPT_DIR/../.." && pwd)"
 FAILED=0
-=======
-# Compute project root (two levels up from tests directory)
-PROJECT_ROOT="$(cd "$SCRIPT_DIR/../.." && pwd)"
->>>>>>> 06db8e35
 
 # Run all test files with project root in PYTHONPATH
 for test_file in "$SCRIPT_DIR"/test_*.py; do
@@ -18,11 +13,7 @@
         PYTHONPATH="$PROJECT_ROOT" python3 "$test_file" -v
         if [ $? -ne 0 ]; then
             echo "❌ Tests failed in $test_file"
-<<<<<<< HEAD
             FAILED=1
-=======
-            exit 1
->>>>>>> 06db8e35
         fi
     fi
 done
